--- conflicted
+++ resolved
@@ -80,13 +80,8 @@
         SearchResponse searchResponse = client().search(new SearchRequest(indexName)).actionGet();
         assertThat(searchResponse.getHits().getTotalHits().value, equalTo(0L));
         searchResponse.decRef();
-<<<<<<< HEAD
-        ClusterStateResponse clusterStateResponse = admin().cluster().state(new ClusterStateRequest()).actionGet();
+        ClusterStateResponse clusterStateResponse = admin().cluster().state(new ClusterStateRequest(TEST_REQUEST_TIMEOUT)).actionGet();
         Map<String, Object> indexMapping = clusterStateResponse.getState().metadata().getProject().index(indexName).mapping().sourceAsMap();
-=======
-        ClusterStateResponse clusterStateResponse = admin().cluster().state(new ClusterStateRequest(TEST_REQUEST_TIMEOUT)).actionGet();
-        Map<String, Object> indexMapping = clusterStateResponse.getState().metadata().index(indexName).mapping().sourceAsMap();
->>>>>>> ecd887d6
         Map<String, Object> fields = (Map<String, Object>) indexMapping.get("properties");
         assertThat(fields.size(), equalTo(1));
     }
