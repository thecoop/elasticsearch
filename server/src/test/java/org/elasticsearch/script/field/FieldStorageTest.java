--- conflicted
+++ resolved
@@ -141,7 +141,6 @@
         assertThat(s.getCtxMap("a"), nullValue());
     }
 
-<<<<<<< HEAD
     public void testUnmanagedMapSearch() {
         FieldStorage s = new FieldStorage();
         s.put("foo", "a", "b.c", "d");
@@ -177,7 +176,8 @@
         assertEquals(0, match(0, path, candidate));
         assertEquals(-1, match(0, path, candidate + ".")); // final return
         assertEquals(2, match(1, new String[]{"abc", "defh", "ijkl", "lmn"}, "defh.ijkl"));
-=======
+    }
+
     @Ignore
     public void testRehoming() {
         FieldStorage s = new FieldStorage();
@@ -204,6 +204,5 @@
 
         // add map at a.b.c.d
         // move a.b to a.z
->>>>>>> bd421eee
     }
 }