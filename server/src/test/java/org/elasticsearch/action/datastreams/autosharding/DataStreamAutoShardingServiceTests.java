/*
 * Copyright Elasticsearch B.V. and/or licensed to Elasticsearch B.V. under one
 * or more contributor license agreements. Licensed under the "Elastic License
 * 2.0", the "GNU Affero General Public License v3.0 only", and the "Server Side
 * Public License v 1"; you may not use this file except in compliance with, at
 * your election, the "Elastic License 2.0", the "GNU Affero General Public
 * License v3.0 only", or the "Server Side Public License, v 1".
 */

package org.elasticsearch.action.datastreams.autosharding;

import org.elasticsearch.action.admin.indices.rollover.MaxAgeCondition;
import org.elasticsearch.action.admin.indices.rollover.RolloverInfo;
import org.elasticsearch.cluster.ClusterName;
import org.elasticsearch.cluster.ClusterState;
import org.elasticsearch.cluster.metadata.DataStream;
import org.elasticsearch.cluster.metadata.DataStreamAutoShardingEvent;
import org.elasticsearch.cluster.metadata.IndexMetadata;
import org.elasticsearch.cluster.metadata.IndexMetadataStats;
import org.elasticsearch.cluster.metadata.IndexWriteLoad;
import org.elasticsearch.cluster.metadata.Metadata;
import org.elasticsearch.cluster.metadata.ProjectMetadata;
import org.elasticsearch.cluster.node.DiscoveryNodeUtils;
import org.elasticsearch.cluster.node.DiscoveryNodes;
import org.elasticsearch.cluster.service.ClusterService;
import org.elasticsearch.common.settings.ClusterSettings;
import org.elasticsearch.common.settings.Setting;
import org.elasticsearch.common.settings.Settings;
import org.elasticsearch.core.Nullable;
import org.elasticsearch.core.TimeValue;
import org.elasticsearch.index.Index;
import org.elasticsearch.index.IndexMode;
import org.elasticsearch.index.IndexVersion;
import org.elasticsearch.test.ESTestCase;
import org.elasticsearch.threadpool.TestThreadPool;
import org.elasticsearch.threadpool.ThreadPool;
import org.junit.After;
import org.junit.Before;

import java.util.ArrayList;
import java.util.HashSet;
import java.util.List;
import java.util.Map;
import java.util.Set;
import java.util.function.Function;

import static org.elasticsearch.action.datastreams.autosharding.AutoShardingResult.NOT_APPLICABLE_RESULT;
import static org.elasticsearch.action.datastreams.autosharding.AutoShardingType.COOLDOWN_PREVENTED_DECREASE;
import static org.elasticsearch.action.datastreams.autosharding.AutoShardingType.COOLDOWN_PREVENTED_INCREASE;
import static org.elasticsearch.action.datastreams.autosharding.AutoShardingType.DECREASE_SHARDS;
import static org.elasticsearch.action.datastreams.autosharding.AutoShardingType.INCREASE_SHARDS;
import static org.elasticsearch.action.datastreams.autosharding.AutoShardingType.NO_CHANGE_REQUIRED;
import static org.elasticsearch.test.ClusterServiceUtils.createClusterService;
import static org.hamcrest.Matchers.is;

public class DataStreamAutoShardingServiceTests extends ESTestCase {

    private ClusterService clusterService;
    private ThreadPool threadPool;
    private DataStreamAutoShardingService service;
    private long now;
    String dataStreamName;

    @Before
    public void setupService() {
        threadPool = new TestThreadPool(getTestName());
        Set<Setting<?>> builtInClusterSettings = new HashSet<>(ClusterSettings.BUILT_IN_CLUSTER_SETTINGS);
        builtInClusterSettings.add(
            Setting.boolSetting(
                DataStreamAutoShardingService.DATA_STREAMS_AUTO_SHARDING_ENABLED,
                false,
                Setting.Property.Dynamic,
                Setting.Property.NodeScope
            )
        );
        ClusterSettings clusterSettings = new ClusterSettings(Settings.EMPTY, builtInClusterSettings);
        clusterService = createClusterService(threadPool, clusterSettings);
        now = System.currentTimeMillis();
        service = new DataStreamAutoShardingService(
            Settings.builder().put(DataStreamAutoShardingService.DATA_STREAMS_AUTO_SHARDING_ENABLED, true).build(),
            clusterService,
            () -> now
        );
        dataStreamName = randomAlphaOfLengthBetween(10, 100);
        logger.info("-> data stream name is [{}]", dataStreamName);
    }

    @After
    public void cleanup() {
        clusterService.close();
        threadPool.shutdownNow();
    }

    public void testCalculateValidations() {
        var projectId = randomProjectIdOrDefault();
        ProjectMetadata.Builder builder = ProjectMetadata.builder(projectId);
        DataStream dataStream = createDataStream(
            builder,
            dataStreamName,
            1,
            now,
            List.of(now - 3000, now - 2000, now - 1000),
            getWriteLoad(1, 2.0),
            null
        );
        builder.put(dataStream);
        ClusterState state = ClusterState.builder(ClusterName.DEFAULT)
            .nodes(DiscoveryNodes.builder().add(DiscoveryNodeUtils.create("n1")).add(DiscoveryNodeUtils.create("n2")))
<<<<<<< HEAD
            .nodeFeatures(
                Map.of(
                    "n1",
                    Set.of(DataStreamAutoShardingService.DATA_STREAM_AUTO_SHARDING_FEATURE.id()),
                    "n2",
                    Set.of(DataStreamAutoShardingService.DATA_STREAM_AUTO_SHARDING_FEATURE.id())
                )
            )
            .putProjectMetadata(builder.build())
=======
            .metadata(builder)
>>>>>>> 47352604
            .build();

        {
            // autosharding disabled
            DataStreamAutoShardingService disabledAutoshardingService = new DataStreamAutoShardingService(
                Settings.EMPTY,
                clusterService,
                System::currentTimeMillis
            );

            AutoShardingResult autoShardingResult = disabledAutoshardingService.calculate(state.projectState(projectId), dataStream, 2.0);
            assertThat(autoShardingResult, is(NOT_APPLICABLE_RESULT));
        }

        {
<<<<<<< HEAD
            // cluster doesn't have feature
            ClusterState stateNoFeature = ClusterState.builder(ClusterName.DEFAULT)
                .nodes(DiscoveryNodes.builder().add(DiscoveryNodeUtils.create("n1")).add(DiscoveryNodeUtils.create("n2")))
                .nodeFeatures(Map.of("n1", Set.of(), "n2", Set.of()))
                .metadata(Metadata.builder())
                .build();

            Settings settings = Settings.builder().put(DataStreamAutoShardingService.DATA_STREAMS_AUTO_SHARDING_ENABLED, true).build();
            DataStreamAutoShardingService noFeatureService = new DataStreamAutoShardingService(
                settings,
                clusterService,
                new FeatureService(List.of()),
                () -> now
            );

            AutoShardingResult autoShardingResult = noFeatureService.calculate(stateNoFeature.projectState(), dataStream, 2.0);
            assertThat(autoShardingResult, is(NOT_APPLICABLE_RESULT));
        }

        {
            Settings settings = Settings.builder()
                .put(DataStreamAutoShardingService.DATA_STREAMS_AUTO_SHARDING_ENABLED, true)
                .putList(
                    DataStreamAutoShardingService.DATA_STREAMS_AUTO_SHARDING_EXCLUDES_SETTING.getKey(),
                    List.of("foo", dataStreamName + "*")
                )
                .build();
            // patterns are configured to exclude the current data stream
            DataStreamAutoShardingService noFeatureService = new DataStreamAutoShardingService(
                settings,
                clusterService,
                new FeatureService(List.of()),
                () -> now
            );

            AutoShardingResult autoShardingResult = noFeatureService.calculate(state.projectState(projectId), dataStream, 2.0);
            assertThat(autoShardingResult, is(NOT_APPLICABLE_RESULT));
        }

        {
=======
>>>>>>> 47352604
            // null write load passed
            AutoShardingResult autoShardingResult = service.calculate(state.projectState(projectId), dataStream, null);
            assertThat(autoShardingResult, is(NOT_APPLICABLE_RESULT));
        }
    }

    public void testCalculateIncreaseShardingRecommendations() {
        // the input is a data stream with 5 backing indices with 1 shard each
        // all 4 backing indices have a write load of 2.0
        // we'll recreate it across the test and add an auto sharding event as we iterate
        {
            var projectId = randomProjectIdOrDefault();
            ProjectMetadata.Builder builder = ProjectMetadata.builder(projectId);
            Function<DataStreamAutoShardingEvent, DataStream> dataStreamSupplier = (autoShardingEvent) -> createDataStream(
                builder,
                dataStreamName,
                1,
                now,
                List.of(now - 10_000, now - 7000, now - 5000, now - 2000, now - 1000),
                getWriteLoad(1, 2.0),
                autoShardingEvent
            );

            DataStream dataStream = dataStreamSupplier.apply(null);
            builder.put(dataStream);
            ClusterState state = ClusterState.builder(ClusterName.DEFAULT)
                .nodes(DiscoveryNodes.builder().add(DiscoveryNodeUtils.create("n1")).add(DiscoveryNodeUtils.create("n2")))
<<<<<<< HEAD
                .nodeFeatures(
                    Map.of(
                        "n1",
                        Set.of(DataStreamAutoShardingService.DATA_STREAM_AUTO_SHARDING_FEATURE.id()),
                        "n2",
                        Set.of(DataStreamAutoShardingService.DATA_STREAM_AUTO_SHARDING_FEATURE.id())
                    )
                )
                .putProjectMetadata(builder.build())
=======
                .metadata(builder)
>>>>>>> 47352604
                .build();

            AutoShardingResult autoShardingResult = service.calculate(state.projectState(projectId), dataStream, 2.5);
            assertThat(autoShardingResult.type(), is(INCREASE_SHARDS));
            // no pre-existing scaling event so the cool down must be zero
            assertThat(autoShardingResult.coolDownRemaining(), is(TimeValue.ZERO));
            assertThat(autoShardingResult.targetNumberOfShards(), is(3));
        }

        {
            // let's add a pre-existing sharding event so that we'll return some cool down period that's preventing an INCREASE_SHARDS
            // event so the result type we're expecting is COOLDOWN_PREVENTED_INCREASE
            var projectId = randomProjectIdOrDefault();
            ProjectMetadata.Builder builder = ProjectMetadata.builder(projectId);
            Function<DataStreamAutoShardingEvent, DataStream> dataStreamSupplier = (autoShardingEvent) -> createDataStream(
                builder,
                dataStreamName,
                1,
                now,
                List.of(now - 10_000, now - 7000, now - 5000, now - 2000, now - 1000),
                getWriteLoad(1, 2.0),
                autoShardingEvent
            );

            // generation 4 triggered an auto sharding event to 2 shards
            DataStream dataStream = dataStreamSupplier.apply(
                new DataStreamAutoShardingEvent(DataStream.getDefaultBackingIndexName(dataStreamName, 4), 2, now - 1005)
            );
            builder.put(dataStream);
            ClusterState state = ClusterState.builder(ClusterName.DEFAULT)
                .nodes(DiscoveryNodes.builder().add(DiscoveryNodeUtils.create("n1")).add(DiscoveryNodeUtils.create("n2")))
<<<<<<< HEAD
                .nodeFeatures(
                    Map.of(
                        "n1",
                        Set.of(DataStreamAutoShardingService.DATA_STREAM_AUTO_SHARDING_FEATURE.id()),
                        "n2",
                        Set.of(DataStreamAutoShardingService.DATA_STREAM_AUTO_SHARDING_FEATURE.id())
                    )
                )
                .putProjectMetadata(builder.build())
=======
                .metadata(builder)
>>>>>>> 47352604
                .build();

            AutoShardingResult autoShardingResult = service.calculate(state.projectState(projectId), dataStream, 2.5);
            assertThat(autoShardingResult.type(), is(COOLDOWN_PREVENTED_INCREASE));
            // no pre-existing scaling event so the cool down must be zero
            assertThat(autoShardingResult.targetNumberOfShards(), is(3));
            // it's been 1005 millis since the last auto sharding event and the cool down is 270secoinds (270_000 millis)
            assertThat(autoShardingResult.coolDownRemaining(), is(TimeValue.timeValueMillis(268995)));
        }

        {
            // let's test a subsequent increase in the number of shards after a previos auto sharding event
            var projectId = randomProjectIdOrDefault();
            ProjectMetadata.Builder builder = ProjectMetadata.builder(projectId);
            Function<DataStreamAutoShardingEvent, DataStream> dataStreamSupplier = (autoShardingEvent) -> createDataStream(
                builder,
                dataStreamName,
                1,
                now,
                List.of(now - 10_000_000, now - 7_000_000, now - 2_000_000, now - 1_000_000, now - 1000),
                getWriteLoad(1, 2.0),
                autoShardingEvent
            );

            // generation 3 triggered an increase in shards event to 2 shards
            DataStream dataStream = dataStreamSupplier.apply(
                new DataStreamAutoShardingEvent(DataStream.getDefaultBackingIndexName(dataStreamName, 4), 2, now - 2_000_100)
            );
            builder.put(dataStream);
            ClusterState state = ClusterState.builder(ClusterName.DEFAULT)
                .nodes(DiscoveryNodes.builder().add(DiscoveryNodeUtils.create("n1")).add(DiscoveryNodeUtils.create("n2")))
<<<<<<< HEAD
                .nodeFeatures(
                    Map.of(
                        "n1",
                        Set.of(DataStreamAutoShardingService.DATA_STREAM_AUTO_SHARDING_FEATURE.id()),
                        "n2",
                        Set.of(DataStreamAutoShardingService.DATA_STREAM_AUTO_SHARDING_FEATURE.id())
                    )
                )
                .putProjectMetadata(builder.build())
=======
                .metadata(builder)
>>>>>>> 47352604
                .build();

            AutoShardingResult autoShardingResult = service.calculate(state.projectState(projectId), dataStream, 2.5);
            assertThat(autoShardingResult.type(), is(INCREASE_SHARDS));
            // no pre-existing scaling event so the cool down must be zero
            assertThat(autoShardingResult.targetNumberOfShards(), is(3));
            assertThat(autoShardingResult.coolDownRemaining(), is(TimeValue.ZERO));
        }
    }

    public void testCalculateDecreaseShardingRecommendations() {
        // the input is a data stream with 5 backing indices with 3 shards each
        {
            // testing a decrease shards events prevented by the cool down period not lapsing due to the oldest generation index being
            // "too new" (i.e. the cool down period hasn't lapsed since the oldest generation index)
            var projectId = randomProjectIdOrDefault();
            ProjectMetadata.Builder builder = ProjectMetadata.builder(projectId);
            Function<DataStreamAutoShardingEvent, DataStream> dataStreamSupplier = (autoShardingEvent) -> createDataStream(
                builder,
                dataStreamName,
                3,
                now,
                List.of(now - 10_000, now - 7000, now - 5000, now - 2000, now - 1000),
                getWriteLoad(3, 0.25),
                autoShardingEvent
            );

            DataStream dataStream = dataStreamSupplier.apply(null);
            builder.put(dataStream);
            ClusterState state = ClusterState.builder(ClusterName.DEFAULT)
                .nodes(DiscoveryNodes.builder().add(DiscoveryNodeUtils.create("n1")).add(DiscoveryNodeUtils.create("n2")))
<<<<<<< HEAD
                .nodeFeatures(
                    Map.of(
                        "n1",
                        Set.of(DataStreamAutoShardingService.DATA_STREAM_AUTO_SHARDING_FEATURE.id()),
                        "n2",
                        Set.of(DataStreamAutoShardingService.DATA_STREAM_AUTO_SHARDING_FEATURE.id())
                    )
                )
                .putProjectMetadata(builder.build())
=======
                .metadata(builder)
>>>>>>> 47352604
                .build();

            AutoShardingResult autoShardingResult = service.calculate(state.projectState(projectId), dataStream, 1.0);
            // the cooldown period for the decrease shards event hasn't lapsed since the data stream was created
            assertThat(autoShardingResult.type(), is(COOLDOWN_PREVENTED_DECREASE));
            assertThat(autoShardingResult.coolDownRemaining(), is(TimeValue.timeValueMillis(TimeValue.timeValueDays(3).millis() - 10_000)));
            // based on the write load of 0.75 we should be reducing the number of shards to 1
            assertThat(autoShardingResult.targetNumberOfShards(), is(1));
        }

        {
            var projectId = randomProjectIdOrDefault();
            ProjectMetadata.Builder builder = ProjectMetadata.builder(projectId);
            Function<DataStreamAutoShardingEvent, DataStream> dataStreamSupplier = (autoShardingEvent) -> createDataStream(
                builder,
                dataStreamName,
                3,
                now,
                List.of(
                    now - TimeValue.timeValueDays(21).getMillis(),
                    now - TimeValue.timeValueDays(15).getMillis(),
                    now - TimeValue.timeValueDays(4).getMillis(),
                    now - TimeValue.timeValueDays(2).getMillis(),
                    now - 1000
                ),
                getWriteLoad(3, 0.333),
                autoShardingEvent
            );

            DataStream dataStream = dataStreamSupplier.apply(null);
            builder.put(dataStream);
            ClusterState state = ClusterState.builder(ClusterName.DEFAULT)
                .nodes(DiscoveryNodes.builder().add(DiscoveryNodeUtils.create("n1")).add(DiscoveryNodeUtils.create("n2")))
<<<<<<< HEAD
                .nodeFeatures(
                    Map.of(
                        "n1",
                        Set.of(DataStreamAutoShardingService.DATA_STREAM_AUTO_SHARDING_FEATURE.id()),
                        "n2",
                        Set.of(DataStreamAutoShardingService.DATA_STREAM_AUTO_SHARDING_FEATURE.id())
                    )
                )
                .putProjectMetadata(builder.build())
=======
                .metadata(builder)
>>>>>>> 47352604
                .build();

            AutoShardingResult autoShardingResult = service.calculate(state.projectState(projectId), dataStream, 1.0);
            assertThat(autoShardingResult.type(), is(DECREASE_SHARDS));
            assertThat(autoShardingResult.targetNumberOfShards(), is(1));
            // no pre-existing auto sharding event however we have old enough backing indices (older than the cooldown period) so we can
            // make a decision to reduce the number of shards
            assertThat(autoShardingResult.coolDownRemaining(), is(TimeValue.ZERO));
        }

        {
            // let's test a decrease in number of shards after a previous decrease event
            var projectId = randomProjectIdOrDefault();
            ProjectMetadata.Builder builder = ProjectMetadata.builder(projectId);
            Function<DataStreamAutoShardingEvent, DataStream> dataStreamSupplier = (autoShardingEvent) -> createDataStream(
                builder,
                dataStreamName,
                3,
                now,
                List.of(
                    now - TimeValue.timeValueDays(21).getMillis(),
                    now - TimeValue.timeValueDays(15).getMillis(), // triggers auto sharding event
                    now - TimeValue.timeValueDays(4).getMillis(),
                    now - TimeValue.timeValueDays(2).getMillis(),
                    now - 1000
                ),
                getWriteLoad(3, 0.333),
                autoShardingEvent
            );

            // generation 2 triggered a decrease in shards event to 2 shards
            DataStream dataStream = dataStreamSupplier.apply(
                new DataStreamAutoShardingEvent(
                    DataStream.getDefaultBackingIndexName(dataStreamName, 2),
                    2,
                    now - TimeValue.timeValueDays(4).getMillis()
                )
            );
            builder.put(dataStream);
            ClusterState state = ClusterState.builder(ClusterName.DEFAULT)
                .nodes(DiscoveryNodes.builder().add(DiscoveryNodeUtils.create("n1")).add(DiscoveryNodeUtils.create("n2")))
<<<<<<< HEAD
                .nodeFeatures(
                    Map.of(
                        "n1",
                        Set.of(DataStreamAutoShardingService.DATA_STREAM_AUTO_SHARDING_FEATURE.id()),
                        "n2",
                        Set.of(DataStreamAutoShardingService.DATA_STREAM_AUTO_SHARDING_FEATURE.id())
                    )
                )
                .putProjectMetadata(builder.build())
=======
                .metadata(builder)
>>>>>>> 47352604
                .build();

            AutoShardingResult autoShardingResult = service.calculate(state.projectState(projectId), dataStream, 1.0);
            assertThat(autoShardingResult.type(), is(DECREASE_SHARDS));
            assertThat(autoShardingResult.targetNumberOfShards(), is(1));
            assertThat(autoShardingResult.coolDownRemaining(), is(TimeValue.ZERO));
        }

        {
            // let's test a decrease in number of shards that's prevented by the cool down period due to a previous sharding event
            // the expected result type here is COOLDOWN_PREVENTED_DECREASE
            var projectId = randomProjectIdOrDefault();
            ProjectMetadata.Builder builder = ProjectMetadata.builder(projectId);
            Function<DataStreamAutoShardingEvent, DataStream> dataStreamSupplier = (autoShardingEvent) -> createDataStream(
                builder,
                dataStreamName,
                3,
                now,
                List.of(
                    now - TimeValue.timeValueDays(21).getMillis(),
                    now - TimeValue.timeValueDays(2).getMillis(), // triggers auto sharding event
                    now - TimeValue.timeValueDays(1).getMillis(),
                    now - 1000
                ),
                getWriteLoad(3, 0.25),
                autoShardingEvent
            );

            // generation 2 triggered a decrease in shards event to 2 shards
            DataStream dataStream = dataStreamSupplier.apply(
                new DataStreamAutoShardingEvent(
                    DataStream.getDefaultBackingIndexName(dataStreamName, 2),
                    2,
                    now - TimeValue.timeValueDays(2).getMillis()
                )
            );
            builder.put(dataStream);
            ClusterState state = ClusterState.builder(ClusterName.DEFAULT)
                .nodes(DiscoveryNodes.builder().add(DiscoveryNodeUtils.create("n1")).add(DiscoveryNodeUtils.create("n2")))
<<<<<<< HEAD
                .nodeFeatures(
                    Map.of(
                        "n1",
                        Set.of(DataStreamAutoShardingService.DATA_STREAM_AUTO_SHARDING_FEATURE.id()),
                        "n2",
                        Set.of(DataStreamAutoShardingService.DATA_STREAM_AUTO_SHARDING_FEATURE.id())
                    )
                )
                .putProjectMetadata(builder.build())
=======
                .metadata(builder)
>>>>>>> 47352604
                .build();

            AutoShardingResult autoShardingResult = service.calculate(state.projectState(projectId), dataStream, 1.0);
            assertThat(autoShardingResult.type(), is(COOLDOWN_PREVENTED_DECREASE));
            assertThat(autoShardingResult.targetNumberOfShards(), is(1));
            assertThat(autoShardingResult.coolDownRemaining(), is(TimeValue.timeValueDays(1)));
        }

        {
            // no change required
            var projectId = randomProjectIdOrDefault();
            ProjectMetadata.Builder builder = ProjectMetadata.builder(projectId);
            Function<DataStreamAutoShardingEvent, DataStream> dataStreamSupplier = (autoShardingEvent) -> createDataStream(
                builder,
                dataStreamName,
                3,
                now,
                List.of(
                    now - TimeValue.timeValueDays(21).getMillis(),
                    now - TimeValue.timeValueDays(15).getMillis(),
                    now - TimeValue.timeValueDays(4).getMillis(),
                    now - TimeValue.timeValueDays(2).getMillis(),
                    now - 1000
                ),
                getWriteLoad(3, 1.333),
                autoShardingEvent
            );

            // generation 2 triggered a decrease in shards event to 2 shards
            DataStream dataStream = dataStreamSupplier.apply(null);
            builder.put(dataStream);
            ClusterState state = ClusterState.builder(ClusterName.DEFAULT)
                .nodes(DiscoveryNodes.builder().add(DiscoveryNodeUtils.create("n1")).add(DiscoveryNodeUtils.create("n2")))
<<<<<<< HEAD
                .nodeFeatures(
                    Map.of(
                        "n1",
                        Set.of(DataStreamAutoShardingService.DATA_STREAM_AUTO_SHARDING_FEATURE.id()),
                        "n2",
                        Set.of(DataStreamAutoShardingService.DATA_STREAM_AUTO_SHARDING_FEATURE.id())
                    )
                )
                .putProjectMetadata(builder.build())
=======
                .metadata(builder)
>>>>>>> 47352604
                .build();

            AutoShardingResult autoShardingResult = service.calculate(state.projectState(projectId), dataStream, 4.0);
            assertThat(autoShardingResult.type(), is(NO_CHANGE_REQUIRED));
            assertThat(autoShardingResult.targetNumberOfShards(), is(3));
            assertThat(autoShardingResult.coolDownRemaining(), is(TimeValue.ZERO));
        }
    }

    public void testComputeOptimalNumberOfShards() {
        int minWriteThreads = 2;
        int maxWriteThreads = 32;

        {
            // 0.0 indexing load recommends 1 shard
            logger.info("-> indexingLoad {}", 0.0);
            assertThat(DataStreamAutoShardingService.computeOptimalNumberOfShards(minWriteThreads, maxWriteThreads, 0.0), is(1L));
        }
        {
            // the small values will be very common so let's randomise to make sure we never go below 1L
            double indexingLoad = randomDoubleBetween(0.0001, 1.0, true);
            logger.info("-> indexingLoad {}", indexingLoad);
            assertThat(DataStreamAutoShardingService.computeOptimalNumberOfShards(minWriteThreads, maxWriteThreads, indexingLoad), is(1L));
        }

        {
            double indexingLoad = 2.0;
            logger.info("-> indexingLoad {}", indexingLoad);
            assertThat(DataStreamAutoShardingService.computeOptimalNumberOfShards(minWriteThreads, maxWriteThreads, indexingLoad), is(2L));
        }

        {
            // there's a broad range of popular values (a write index starting to be very busy, using between 3 and all of the 32 write
            // threads, so let's randomise this too to make sure we stay at 3 recommended shards)
            double indexingLoad = randomDoubleBetween(3.0002, 32.0, true);
            logger.info("-> indexingLoad {}", indexingLoad);

            assertThat(DataStreamAutoShardingService.computeOptimalNumberOfShards(minWriteThreads, maxWriteThreads, indexingLoad), is(3L));
        }

        {
            double indexingLoad = 49.0;
            logger.info("-> indexingLoad {}", indexingLoad);
            assertThat(DataStreamAutoShardingService.computeOptimalNumberOfShards(minWriteThreads, maxWriteThreads, indexingLoad), is(4L));
        }

        {
            double indexingLoad = 70.0;
            logger.info("-> indexingLoad {}", indexingLoad);
            assertThat(DataStreamAutoShardingService.computeOptimalNumberOfShards(minWriteThreads, maxWriteThreads, indexingLoad), is(5L));
        }

        {
            double indexingLoad = 100.0;
            logger.info("-> indexingLoad {}", indexingLoad);
            assertThat(DataStreamAutoShardingService.computeOptimalNumberOfShards(minWriteThreads, maxWriteThreads, indexingLoad), is(7L));
        }

        {
            double indexingLoad = 180.0;
            logger.info("-> indexingLoad {}", indexingLoad);
            assertThat(DataStreamAutoShardingService.computeOptimalNumberOfShards(minWriteThreads, maxWriteThreads, indexingLoad), is(12L));
        }
    }

    public void testGetMaxIndexLoadWithinCoolingPeriod() {
        final TimeValue coolingPeriod = TimeValue.timeValueDays(3);

        final Metadata.Builder metadataBuilder = Metadata.builder();
        final int numberOfBackingIndicesOutsideCoolingPeriod = randomIntBetween(3, 10);
        final int numberOfBackingIndicesWithinCoolingPeriod = randomIntBetween(3, 10);
        final List<Index> backingIndices = new ArrayList<>();
        final String dataStreamName = "logs";
        long now = System.currentTimeMillis();

        // to cover the entire cooling period we'll also include the backing index right before the index age calculation
        // this flag makes that index have a very low or very high write load
        boolean lastIndexBeforeCoolingPeriodHasLowWriteLoad = randomBoolean();
        for (int i = 0; i < numberOfBackingIndicesOutsideCoolingPeriod; i++) {
            long creationDate = now - (coolingPeriod.millis() * 2);
            IndexMetadata indexMetadata = createIndexMetadata(
                DataStream.getDefaultBackingIndexName(dataStreamName, backingIndices.size(), creationDate),
                1,
                getWriteLoad(1, 999.0),
                creationDate
            );

            if (lastIndexBeforeCoolingPeriodHasLowWriteLoad) {
                indexMetadata = createIndexMetadata(
                    DataStream.getDefaultBackingIndexName(dataStreamName, backingIndices.size(), creationDate),
                    1,
                    getWriteLoad(1, 1.0),
                    creationDate
                );
            }
            backingIndices.add(indexMetadata.getIndex());
            metadataBuilder.put(indexMetadata, false);
        }

        for (int i = 0; i < numberOfBackingIndicesWithinCoolingPeriod; i++) {
            final long createdAt = now - (coolingPeriod.getMillis() / 2);
            IndexMetadata indexMetadata;
            if (i == numberOfBackingIndicesWithinCoolingPeriod - 1) {
                indexMetadata = createIndexMetadata(
                    DataStream.getDefaultBackingIndexName(dataStreamName, backingIndices.size(), createdAt),
                    3,
                    getWriteLoad(3, 5.0), // max write index within cooling period
                    createdAt
                );
            } else {
                indexMetadata = createIndexMetadata(
                    DataStream.getDefaultBackingIndexName(dataStreamName, backingIndices.size(), createdAt),
                    3,
                    getWriteLoad(3, 3.0), // each backing index has a write load of 3.0
                    createdAt
                );
            }
            backingIndices.add(indexMetadata.getIndex());
            metadataBuilder.put(indexMetadata, false);
        }

        final String writeIndexName = DataStream.getDefaultBackingIndexName(dataStreamName, backingIndices.size());
        final IndexMetadata writeIndexMetadata = createIndexMetadata(writeIndexName, 3, getWriteLoad(3, 1.0), System.currentTimeMillis());
        backingIndices.add(writeIndexMetadata.getIndex());
        metadataBuilder.put(writeIndexMetadata, false);

        final DataStream dataStream = DataStream.builder(dataStreamName, backingIndices)
            .setGeneration(backingIndices.size())
            .setMetadata(Map.of())
            .setIndexMode(IndexMode.STANDARD)
            .build();

        metadataBuilder.put(dataStream);

        double maxIndexLoadWithinCoolingPeriod = DataStreamAutoShardingService.getMaxIndexLoadWithinCoolingPeriod(
            metadataBuilder.build().getProject(),
            dataStream,
            3.0,
            coolingPeriod,
            () -> now
        );
        // to cover the entire cooldown period, the last index before the cooling period is taken into account
        assertThat(maxIndexLoadWithinCoolingPeriod, is(lastIndexBeforeCoolingPeriodHasLowWriteLoad ? 15.0 : 999.0));
    }

    public void testIndexLoadWithinCoolingPeriodIsSumOfShardsLoads() {
        final TimeValue coolingPeriod = TimeValue.timeValueDays(3);

        final Metadata.Builder metadataBuilder = Metadata.builder();
        final int numberOfBackingIndicesWithinCoolingPeriod = randomIntBetween(3, 10);
        final List<Index> backingIndices = new ArrayList<>();
        final String dataStreamName = "logs";
        long now = System.currentTimeMillis();

        double expectedIsSumOfShardLoads = 0.5 + 3.0 + 0.3333;

        for (int i = 0; i < numberOfBackingIndicesWithinCoolingPeriod; i++) {
            final long createdAt = now - (coolingPeriod.getMillis() / 2);
            IndexMetadata indexMetadata;
            IndexWriteLoad.Builder builder = IndexWriteLoad.builder(3);
            for (int shardId = 0; shardId < 3; shardId++) {
                switch (shardId) {
                    case 0 -> builder.withShardWriteLoad(shardId, 0.5, 40);
                    case 1 -> builder.withShardWriteLoad(shardId, 3.0, 10);
                    case 2 -> builder.withShardWriteLoad(shardId, 0.3333, 150);
                }
            }
            indexMetadata = createIndexMetadata(
                DataStream.getDefaultBackingIndexName(dataStreamName, backingIndices.size(), createdAt),
                3,
                builder.build(), // max write index within cooling period should be 0.5 (ish)
                createdAt
            );
            backingIndices.add(indexMetadata.getIndex());
            metadataBuilder.put(indexMetadata, false);
        }

        final String writeIndexName = DataStream.getDefaultBackingIndexName(dataStreamName, backingIndices.size());
        final IndexMetadata writeIndexMetadata = createIndexMetadata(writeIndexName, 3, getWriteLoad(3, 0.1), System.currentTimeMillis());
        backingIndices.add(writeIndexMetadata.getIndex());
        metadataBuilder.put(writeIndexMetadata, false);

        final DataStream dataStream = DataStream.builder(dataStreamName, backingIndices)
            .setGeneration(backingIndices.size())
            .setMetadata(Map.of())
            .setIndexMode(IndexMode.STANDARD)
            .build();

        metadataBuilder.put(dataStream);

        double maxIndexLoadWithinCoolingPeriod = DataStreamAutoShardingService.getMaxIndexLoadWithinCoolingPeriod(
            metadataBuilder.build().getProject(),
            dataStream,
            0.1,
            coolingPeriod,
            () -> now
        );
        assertThat(maxIndexLoadWithinCoolingPeriod, is(expectedIsSumOfShardLoads));
    }

    public void testAutoShardingResultValidation() {
        {
            // throws exception when constructed using types that shouldn't report cooldowns
            expectThrows(
                IllegalArgumentException.class,
                () -> new AutoShardingResult(INCREASE_SHARDS, 1, 3, TimeValue.timeValueSeconds(3), 3.0)
            );

            expectThrows(
                IllegalArgumentException.class,
                () -> new AutoShardingResult(DECREASE_SHARDS, 3, 1, TimeValue.timeValueSeconds(3), 1.0)
            );

        }

        {
            // we can successfully create results with cooldown period for the designated types
            AutoShardingResult cooldownPreventedIncrease = new AutoShardingResult(
                COOLDOWN_PREVENTED_INCREASE,
                1,
                3,
                TimeValue.timeValueSeconds(3),
                3.0
            );
            assertThat(cooldownPreventedIncrease.coolDownRemaining(), is(TimeValue.timeValueSeconds(3)));

            AutoShardingResult cooldownPreventedDecrease = new AutoShardingResult(
                COOLDOWN_PREVENTED_DECREASE,
                3,
                1,
                TimeValue.timeValueSeconds(7),
                1.0
            );
            assertThat(cooldownPreventedDecrease.coolDownRemaining(), is(TimeValue.timeValueSeconds(7)));
        }
    }

    private DataStream createDataStream(
        ProjectMetadata.Builder builder,
        String dataStreamName,
        int numberOfShards,
        Long now,
        List<Long> indicesCreationDate,
        IndexWriteLoad backingIndicesWriteLoad,
        @Nullable DataStreamAutoShardingEvent autoShardingEvent
    ) {
        final List<Index> backingIndices = new ArrayList<>();
        int backingIndicesCount = indicesCreationDate.size();
        for (int k = 0; k < indicesCreationDate.size(); k++) {
            long createdAt = indicesCreationDate.get(k);
            IndexMetadata.Builder indexMetaBuilder;
            if (k < backingIndicesCount - 1) {
                indexMetaBuilder = IndexMetadata.builder(
                    createIndexMetadata(
                        DataStream.getDefaultBackingIndexName(dataStreamName, k + 1),
                        numberOfShards,
                        backingIndicesWriteLoad,
                        createdAt
                    )
                );
                // add rollover info only for non-write indices
                MaxAgeCondition rolloverCondition = new MaxAgeCondition(TimeValue.timeValueMillis(now - 2000L));
                indexMetaBuilder.putRolloverInfo(new RolloverInfo(dataStreamName, List.of(rolloverCondition), now - 2000L));
            } else {
                // write index
                indexMetaBuilder = IndexMetadata.builder(
                    createIndexMetadata(DataStream.getDefaultBackingIndexName(dataStreamName, k + 1), numberOfShards, null, createdAt)
                );
            }
            IndexMetadata indexMetadata = indexMetaBuilder.build();
            builder.put(indexMetadata, false);
            backingIndices.add(indexMetadata.getIndex());
        }
        return DataStream.builder(
            dataStreamName,
            DataStream.DataStreamIndices.backingIndicesBuilder(backingIndices).setAutoShardingEvent(autoShardingEvent).build()
        ).setGeneration(backingIndicesCount).build();
    }

    private IndexMetadata createIndexMetadata(
        String indexName,
        int numberOfShards,
        @Nullable IndexWriteLoad indexWriteLoad,
        long createdAt
    ) {
        return IndexMetadata.builder(indexName)
            .settings(
                Settings.builder()
                    .put(IndexMetadata.SETTING_NUMBER_OF_SHARDS, numberOfShards)
                    .put(IndexMetadata.SETTING_NUMBER_OF_REPLICAS, 0)
                    .put(IndexMetadata.SETTING_VERSION_CREATED, IndexVersion.current())
                    .build()
            )
            .stats(indexWriteLoad == null ? null : new IndexMetadataStats(indexWriteLoad, 1, 1))
            .creationDate(createdAt)
            .build();
    }

    private IndexWriteLoad getWriteLoad(int numberOfShards, double shardWriteLoad) {
        IndexWriteLoad.Builder builder = IndexWriteLoad.builder(numberOfShards);
        for (int shardId = 0; shardId < numberOfShards; shardId++) {
            builder.withShardWriteLoad(shardId, shardWriteLoad, 1);
        }
        return builder.build();
    }

}<|MERGE_RESOLUTION|>--- conflicted
+++ resolved
@@ -106,19 +106,7 @@
         builder.put(dataStream);
         ClusterState state = ClusterState.builder(ClusterName.DEFAULT)
             .nodes(DiscoveryNodes.builder().add(DiscoveryNodeUtils.create("n1")).add(DiscoveryNodeUtils.create("n2")))
-<<<<<<< HEAD
-            .nodeFeatures(
-                Map.of(
-                    "n1",
-                    Set.of(DataStreamAutoShardingService.DATA_STREAM_AUTO_SHARDING_FEATURE.id()),
-                    "n2",
-                    Set.of(DataStreamAutoShardingService.DATA_STREAM_AUTO_SHARDING_FEATURE.id())
-                )
-            )
             .putProjectMetadata(builder.build())
-=======
-            .metadata(builder)
->>>>>>> 47352604
             .build();
 
         {
@@ -134,49 +122,6 @@
         }
 
         {
-<<<<<<< HEAD
-            // cluster doesn't have feature
-            ClusterState stateNoFeature = ClusterState.builder(ClusterName.DEFAULT)
-                .nodes(DiscoveryNodes.builder().add(DiscoveryNodeUtils.create("n1")).add(DiscoveryNodeUtils.create("n2")))
-                .nodeFeatures(Map.of("n1", Set.of(), "n2", Set.of()))
-                .metadata(Metadata.builder())
-                .build();
-
-            Settings settings = Settings.builder().put(DataStreamAutoShardingService.DATA_STREAMS_AUTO_SHARDING_ENABLED, true).build();
-            DataStreamAutoShardingService noFeatureService = new DataStreamAutoShardingService(
-                settings,
-                clusterService,
-                new FeatureService(List.of()),
-                () -> now
-            );
-
-            AutoShardingResult autoShardingResult = noFeatureService.calculate(stateNoFeature.projectState(), dataStream, 2.0);
-            assertThat(autoShardingResult, is(NOT_APPLICABLE_RESULT));
-        }
-
-        {
-            Settings settings = Settings.builder()
-                .put(DataStreamAutoShardingService.DATA_STREAMS_AUTO_SHARDING_ENABLED, true)
-                .putList(
-                    DataStreamAutoShardingService.DATA_STREAMS_AUTO_SHARDING_EXCLUDES_SETTING.getKey(),
-                    List.of("foo", dataStreamName + "*")
-                )
-                .build();
-            // patterns are configured to exclude the current data stream
-            DataStreamAutoShardingService noFeatureService = new DataStreamAutoShardingService(
-                settings,
-                clusterService,
-                new FeatureService(List.of()),
-                () -> now
-            );
-
-            AutoShardingResult autoShardingResult = noFeatureService.calculate(state.projectState(projectId), dataStream, 2.0);
-            assertThat(autoShardingResult, is(NOT_APPLICABLE_RESULT));
-        }
-
-        {
-=======
->>>>>>> 47352604
             // null write load passed
             AutoShardingResult autoShardingResult = service.calculate(state.projectState(projectId), dataStream, null);
             assertThat(autoShardingResult, is(NOT_APPLICABLE_RESULT));
@@ -204,19 +149,7 @@
             builder.put(dataStream);
             ClusterState state = ClusterState.builder(ClusterName.DEFAULT)
                 .nodes(DiscoveryNodes.builder().add(DiscoveryNodeUtils.create("n1")).add(DiscoveryNodeUtils.create("n2")))
-<<<<<<< HEAD
-                .nodeFeatures(
-                    Map.of(
-                        "n1",
-                        Set.of(DataStreamAutoShardingService.DATA_STREAM_AUTO_SHARDING_FEATURE.id()),
-                        "n2",
-                        Set.of(DataStreamAutoShardingService.DATA_STREAM_AUTO_SHARDING_FEATURE.id())
-                    )
-                )
                 .putProjectMetadata(builder.build())
-=======
-                .metadata(builder)
->>>>>>> 47352604
                 .build();
 
             AutoShardingResult autoShardingResult = service.calculate(state.projectState(projectId), dataStream, 2.5);
@@ -248,19 +181,7 @@
             builder.put(dataStream);
             ClusterState state = ClusterState.builder(ClusterName.DEFAULT)
                 .nodes(DiscoveryNodes.builder().add(DiscoveryNodeUtils.create("n1")).add(DiscoveryNodeUtils.create("n2")))
-<<<<<<< HEAD
-                .nodeFeatures(
-                    Map.of(
-                        "n1",
-                        Set.of(DataStreamAutoShardingService.DATA_STREAM_AUTO_SHARDING_FEATURE.id()),
-                        "n2",
-                        Set.of(DataStreamAutoShardingService.DATA_STREAM_AUTO_SHARDING_FEATURE.id())
-                    )
-                )
                 .putProjectMetadata(builder.build())
-=======
-                .metadata(builder)
->>>>>>> 47352604
                 .build();
 
             AutoShardingResult autoShardingResult = service.calculate(state.projectState(projectId), dataStream, 2.5);
@@ -292,19 +213,7 @@
             builder.put(dataStream);
             ClusterState state = ClusterState.builder(ClusterName.DEFAULT)
                 .nodes(DiscoveryNodes.builder().add(DiscoveryNodeUtils.create("n1")).add(DiscoveryNodeUtils.create("n2")))
-<<<<<<< HEAD
-                .nodeFeatures(
-                    Map.of(
-                        "n1",
-                        Set.of(DataStreamAutoShardingService.DATA_STREAM_AUTO_SHARDING_FEATURE.id()),
-                        "n2",
-                        Set.of(DataStreamAutoShardingService.DATA_STREAM_AUTO_SHARDING_FEATURE.id())
-                    )
-                )
                 .putProjectMetadata(builder.build())
-=======
-                .metadata(builder)
->>>>>>> 47352604
                 .build();
 
             AutoShardingResult autoShardingResult = service.calculate(state.projectState(projectId), dataStream, 2.5);
@@ -336,19 +245,7 @@
             builder.put(dataStream);
             ClusterState state = ClusterState.builder(ClusterName.DEFAULT)
                 .nodes(DiscoveryNodes.builder().add(DiscoveryNodeUtils.create("n1")).add(DiscoveryNodeUtils.create("n2")))
-<<<<<<< HEAD
-                .nodeFeatures(
-                    Map.of(
-                        "n1",
-                        Set.of(DataStreamAutoShardingService.DATA_STREAM_AUTO_SHARDING_FEATURE.id()),
-                        "n2",
-                        Set.of(DataStreamAutoShardingService.DATA_STREAM_AUTO_SHARDING_FEATURE.id())
-                    )
-                )
                 .putProjectMetadata(builder.build())
-=======
-                .metadata(builder)
->>>>>>> 47352604
                 .build();
 
             AutoShardingResult autoShardingResult = service.calculate(state.projectState(projectId), dataStream, 1.0);
@@ -382,19 +279,7 @@
             builder.put(dataStream);
             ClusterState state = ClusterState.builder(ClusterName.DEFAULT)
                 .nodes(DiscoveryNodes.builder().add(DiscoveryNodeUtils.create("n1")).add(DiscoveryNodeUtils.create("n2")))
-<<<<<<< HEAD
-                .nodeFeatures(
-                    Map.of(
-                        "n1",
-                        Set.of(DataStreamAutoShardingService.DATA_STREAM_AUTO_SHARDING_FEATURE.id()),
-                        "n2",
-                        Set.of(DataStreamAutoShardingService.DATA_STREAM_AUTO_SHARDING_FEATURE.id())
-                    )
-                )
                 .putProjectMetadata(builder.build())
-=======
-                .metadata(builder)
->>>>>>> 47352604
                 .build();
 
             AutoShardingResult autoShardingResult = service.calculate(state.projectState(projectId), dataStream, 1.0);
@@ -436,19 +321,7 @@
             builder.put(dataStream);
             ClusterState state = ClusterState.builder(ClusterName.DEFAULT)
                 .nodes(DiscoveryNodes.builder().add(DiscoveryNodeUtils.create("n1")).add(DiscoveryNodeUtils.create("n2")))
-<<<<<<< HEAD
-                .nodeFeatures(
-                    Map.of(
-                        "n1",
-                        Set.of(DataStreamAutoShardingService.DATA_STREAM_AUTO_SHARDING_FEATURE.id()),
-                        "n2",
-                        Set.of(DataStreamAutoShardingService.DATA_STREAM_AUTO_SHARDING_FEATURE.id())
-                    )
-                )
                 .putProjectMetadata(builder.build())
-=======
-                .metadata(builder)
->>>>>>> 47352604
                 .build();
 
             AutoShardingResult autoShardingResult = service.calculate(state.projectState(projectId), dataStream, 1.0);
@@ -488,19 +361,7 @@
             builder.put(dataStream);
             ClusterState state = ClusterState.builder(ClusterName.DEFAULT)
                 .nodes(DiscoveryNodes.builder().add(DiscoveryNodeUtils.create("n1")).add(DiscoveryNodeUtils.create("n2")))
-<<<<<<< HEAD
-                .nodeFeatures(
-                    Map.of(
-                        "n1",
-                        Set.of(DataStreamAutoShardingService.DATA_STREAM_AUTO_SHARDING_FEATURE.id()),
-                        "n2",
-                        Set.of(DataStreamAutoShardingService.DATA_STREAM_AUTO_SHARDING_FEATURE.id())
-                    )
-                )
                 .putProjectMetadata(builder.build())
-=======
-                .metadata(builder)
->>>>>>> 47352604
                 .build();
 
             AutoShardingResult autoShardingResult = service.calculate(state.projectState(projectId), dataStream, 1.0);
@@ -534,19 +395,7 @@
             builder.put(dataStream);
             ClusterState state = ClusterState.builder(ClusterName.DEFAULT)
                 .nodes(DiscoveryNodes.builder().add(DiscoveryNodeUtils.create("n1")).add(DiscoveryNodeUtils.create("n2")))
-<<<<<<< HEAD
-                .nodeFeatures(
-                    Map.of(
-                        "n1",
-                        Set.of(DataStreamAutoShardingService.DATA_STREAM_AUTO_SHARDING_FEATURE.id()),
-                        "n2",
-                        Set.of(DataStreamAutoShardingService.DATA_STREAM_AUTO_SHARDING_FEATURE.id())
-                    )
-                )
                 .putProjectMetadata(builder.build())
-=======
-                .metadata(builder)
->>>>>>> 47352604
                 .build();
 
             AutoShardingResult autoShardingResult = service.calculate(state.projectState(projectId), dataStream, 4.0);
