/*
 * Copyright Elasticsearch B.V. and/or licensed to Elasticsearch B.V. under one
 * or more contributor license agreements. Licensed under the Elastic License
 * 2.0 and the Server Side Public License, v 1; you may not use this file except
 * in compliance with, at your election, the Elastic License 2.0 or the Server
 * Side Public License, v 1.
 */

package org.elasticsearch;

import org.elasticsearch.test.ESTestCase;

import static org.hamcrest.Matchers.equalTo;
import static org.hamcrest.Matchers.is;

public class ReleaseVersionsTests extends ESTestCase {

    public void testReleaseVersions() {
        VersionLookup versions = ReleaseVersions.generateVersionsLookup(ReleaseVersionsTests.class);

        assertThat(versions.inferVersion(10), equalTo("8.0.0"));
        assertThat(versions.inferVersion(14), equalTo("8.1.0-8.1.1"));
        assertThat(versions.inferVersion(21), equalTo("8.2.0"));
        assertThat(versions.inferVersion(22), equalTo("8.2.1"));
    }

    public void testReturnsRange() {
        VersionLookup versions = ReleaseVersions.generateVersionsLookup(ReleaseVersionsTests.class);

        assertThat(versions.inferVersion(17), equalTo("8.1.2-8.2.0"));
        expectThrows(AssertionError.class, () -> versions.inferVersion(9));
        assertThat(versions.inferVersion(24), equalTo("8.2.2-snapshot[24]"));
    }

    public void testIdLookup() {
        VersionLookup versions = ReleaseVersions.generateVersionsLookup(ReleaseVersionsTests.class);

<<<<<<< HEAD
        assertThat(versions.findId(Version.fromString("8.0.0")).orElseThrow(AssertionError::new), equalTo(10));
        assertThat(versions.findId(Version.fromString("8.1.2")).isEmpty(), is(true));
=======
        assertThat(versions.apply(17), equalTo("8.1.2-8.2.0"));
        assertThat(versions.apply(9), equalTo("0.0.0-8.0.0"));
        assertThat(versions.apply(24), equalTo("8.2.2-snapshot[24]"));
>>>>>>> 7b443347
    }
}<|MERGE_RESOLUTION|>--- conflicted
+++ resolved
@@ -28,20 +28,14 @@
         VersionLookup versions = ReleaseVersions.generateVersionsLookup(ReleaseVersionsTests.class);
 
         assertThat(versions.inferVersion(17), equalTo("8.1.2-8.2.0"));
-        expectThrows(AssertionError.class, () -> versions.inferVersion(9));
+        assertThat(versions.inferVersion(9), equalTo("0.0.0-8.0.0"));
         assertThat(versions.inferVersion(24), equalTo("8.2.2-snapshot[24]"));
     }
 
     public void testIdLookup() {
         VersionLookup versions = ReleaseVersions.generateVersionsLookup(ReleaseVersionsTests.class);
 
-<<<<<<< HEAD
         assertThat(versions.findId(Version.fromString("8.0.0")).orElseThrow(AssertionError::new), equalTo(10));
         assertThat(versions.findId(Version.fromString("8.1.2")).isEmpty(), is(true));
-=======
-        assertThat(versions.apply(17), equalTo("8.1.2-8.2.0"));
-        assertThat(versions.apply(9), equalTo("0.0.0-8.0.0"));
-        assertThat(versions.apply(24), equalTo("8.2.2-snapshot[24]"));
->>>>>>> 7b443347
     }
 }