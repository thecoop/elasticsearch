--- conflicted
+++ resolved
@@ -1796,17 +1796,4 @@
         BinaryDVCompressionMode[] modes = BinaryDVCompressionMode.values();
         return modes[random().nextInt(modes.length)];
     }
-<<<<<<< HEAD
-
-    private boolean isCompressed(IndexWriterConfig config, String field) {
-        if (config.getCodec() instanceof Elasticsearch93Lucene104Codec codec) {
-            if (codec.getDocValuesFormatForField(field) instanceof ES819TSDBDocValuesFormat format) {
-                return format.binaryDVCompressionMode != BinaryDVCompressionMode.NO_COMPRESS;
-            }
-        }
-        return false;
-    }
-
-=======
->>>>>>> 594a373d
 }