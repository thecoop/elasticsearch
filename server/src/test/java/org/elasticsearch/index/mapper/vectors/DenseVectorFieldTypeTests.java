/*
 * Copyright Elasticsearch B.V. and/or licensed to Elasticsearch B.V. under one
 * or more contributor license agreements. Licensed under the "Elastic License
 * 2.0", the "GNU Affero General Public License v3.0 only", and the "Server Side
 * Public License v 1"; you may not use this file except in compliance with, at
 * your election, the "Elastic License 2.0", the "GNU Affero General Public
 * License v3.0 only", or the "Server Side Public License, v 1".
 */

package org.elasticsearch.index.mapper.vectors;

import org.apache.lucene.search.KnnFloatVectorQuery;
import org.apache.lucene.search.PatienceKnnVectorQuery;
import org.apache.lucene.search.Query;
import org.apache.lucene.search.join.BitSetProducer;
import org.apache.lucene.search.join.DiversifyingChildrenByteKnnVectorQuery;
import org.apache.lucene.search.join.DiversifyingChildrenFloatKnnVectorQuery;
import org.apache.lucene.search.knn.KnnSearchStrategy;
import org.elasticsearch.core.Tuple;
import org.elasticsearch.index.IndexVersion;
import org.elasticsearch.index.fielddata.FieldDataContext;
import org.elasticsearch.index.mapper.FieldTypeTestCase;
import org.elasticsearch.index.mapper.MappedFieldType;
import org.elasticsearch.index.mapper.vectors.DenseVectorFieldMapper.DenseVectorFieldType;
import org.elasticsearch.index.mapper.vectors.DenseVectorFieldMapper.VectorSimilarity;
import org.elasticsearch.search.DocValueFormat;
import org.elasticsearch.search.vectors.DenseVectorQuery;
import org.elasticsearch.search.vectors.DiversifyingChildrenIVFKnnFloatVectorQuery;
import org.elasticsearch.search.vectors.DiversifyingParentBlockQuery;
import org.elasticsearch.search.vectors.ESKnnByteVectorQuery;
import org.elasticsearch.search.vectors.ESKnnFloatVectorQuery;
import org.elasticsearch.search.vectors.IVFKnnFloatVectorQuery;
import org.elasticsearch.search.vectors.RescoreKnnVectorQuery;
import org.elasticsearch.search.vectors.VectorData;

import java.io.IOException;
import java.util.ArrayList;
import java.util.Arrays;
import java.util.Collections;
import java.util.List;
import java.util.Set;
import java.util.function.Function;

import static org.elasticsearch.index.codec.vectors.diskbbq.ES920DiskBBQVectorsFormat.MAX_VECTORS_PER_CLUSTER;
import static org.elasticsearch.index.codec.vectors.diskbbq.ES920DiskBBQVectorsFormat.MIN_VECTORS_PER_CLUSTER;
import static org.elasticsearch.index.mapper.vectors.DenseVectorFieldMapper.BBQ_MIN_DIMS;
import static org.elasticsearch.index.mapper.vectors.DenseVectorFieldMapper.ElementType.BIT;
import static org.elasticsearch.index.mapper.vectors.DenseVectorFieldMapper.ElementType.BYTE;
import static org.elasticsearch.index.mapper.vectors.DenseVectorFieldMapper.ElementType.FLOAT;
import static org.elasticsearch.index.mapper.vectors.DenseVectorFieldMapper.OVERSAMPLE_LIMIT;
import static org.hamcrest.Matchers.containsString;
import static org.hamcrest.Matchers.equalTo;
import static org.hamcrest.Matchers.instanceOf;
import static org.hamcrest.Matchers.is;

public class DenseVectorFieldTypeTests extends FieldTypeTestCase {
    private final boolean indexed;

    public DenseVectorFieldTypeTests() {
        this.indexed = randomBoolean();
    }

    private static DenseVectorFieldMapper.RescoreVector randomRescoreVector() {
        return new DenseVectorFieldMapper.RescoreVector(randomBoolean() ? 0 : randomFloatBetween(1.0F, 10.0F, false));
    }

    private DenseVectorFieldMapper.DenseVectorIndexOptions randomIndexOptionsNonQuantized() {
        return randomFrom(
            new DenseVectorFieldMapper.HnswIndexOptions(randomIntBetween(1, 100), randomIntBetween(1, 10_000)),
            new DenseVectorFieldMapper.FlatIndexOptions()
        );
    }

    public static DenseVectorFieldMapper.DenseVectorIndexOptions randomIndexOptionsAll() {
        List<DenseVectorFieldMapper.DenseVectorIndexOptions> options = new ArrayList<>(
            Arrays.asList(
                new DenseVectorFieldMapper.HnswIndexOptions(randomIntBetween(1, 100), randomIntBetween(1, 10_000)),
                new DenseVectorFieldMapper.Int8HnswIndexOptions(
                    randomIntBetween(1, 100),
                    randomIntBetween(1, 10_000),
                    randomFrom((Float) null, 0f, (float) randomDoubleBetween(0.9, 1.0, true)),
                    randomFrom((DenseVectorFieldMapper.RescoreVector) null, randomRescoreVector())
                ),
                new DenseVectorFieldMapper.Int4HnswIndexOptions(
                    randomIntBetween(1, 100),
                    randomIntBetween(1, 10_000),
                    randomFrom((Float) null, 0f, (float) randomDoubleBetween(0.9, 1.0, true)),
                    randomFrom((DenseVectorFieldMapper.RescoreVector) null, randomRescoreVector())
                ),
                new DenseVectorFieldMapper.FlatIndexOptions(),
                new DenseVectorFieldMapper.Int8FlatIndexOptions(
                    randomFrom((Float) null, 0f, (float) randomDoubleBetween(0.9, 1.0, true)),
                    randomFrom((DenseVectorFieldMapper.RescoreVector) null, randomRescoreVector())
                ),
                new DenseVectorFieldMapper.Int4FlatIndexOptions(
                    randomFrom((Float) null, 0f, (float) randomDoubleBetween(0.9, 1.0, true)),
                    randomFrom((DenseVectorFieldMapper.RescoreVector) null, randomRescoreVector())
                ),
                new DenseVectorFieldMapper.BBQHnswIndexOptions(
                    randomIntBetween(1, 100),
                    randomIntBetween(1, 10_000),
                    randomFrom((DenseVectorFieldMapper.RescoreVector) null, randomRescoreVector()),
                    randomBoolean()
                ),
                new DenseVectorFieldMapper.BBQFlatIndexOptions(
                    randomFrom((DenseVectorFieldMapper.RescoreVector) null, randomRescoreVector())
                )
            )
        );

<<<<<<< HEAD
        if (IVF_FORMAT.isEnabled()) {
            options.add(
                new DenseVectorFieldMapper.BBQIVFIndexOptions(
                    randomIntBetween(MIN_VECTORS_PER_CLUSTER, MAX_VECTORS_PER_CLUSTER),
                    randomFloatBetween(0.0f, 100.0f, true),
                    randomFrom((DenseVectorFieldMapper.RescoreVector) null, randomRescoreVector()),
                    randomBoolean()
                )
            );
        }
=======
        options.add(
            new DenseVectorFieldMapper.BBQIVFIndexOptions(
                randomIntBetween(MIN_VECTORS_PER_CLUSTER, MAX_VECTORS_PER_CLUSTER),
                randomFloatBetween(0.0f, 100.0f, true),
                randomFrom((DenseVectorFieldMapper.RescoreVector) null, randomRescoreVector())
            )
        );
>>>>>>> f2024e3a

        return randomFrom(options);
    }

    private DenseVectorFieldMapper.DenseVectorIndexOptions randomIndexOptionsHnswQuantized() {
        return randomIndexOptionsHnswQuantized(randomBoolean() ? null : randomRescoreVector());
    }

    private DenseVectorFieldMapper.DenseVectorIndexOptions randomIndexOptionsHnswQuantized(
        DenseVectorFieldMapper.RescoreVector rescoreVector
    ) {
        return randomFrom(
            new DenseVectorFieldMapper.Int8HnswIndexOptions(
                randomIntBetween(1, 100),
                randomIntBetween(1, 10_000),
                randomFrom((Float) null, 0f, (float) randomDoubleBetween(0.9, 1.0, true)),
                rescoreVector
            ),
            new DenseVectorFieldMapper.Int4HnswIndexOptions(
                randomIntBetween(1, 100),
                randomIntBetween(1, 10_000),
                randomFrom((Float) null, 0f, (float) randomDoubleBetween(0.9, 1.0, true)),
                rescoreVector
            ),
            new DenseVectorFieldMapper.BBQHnswIndexOptions(
                randomIntBetween(1, 100),
                randomIntBetween(1, 10_000),
                rescoreVector,
                randomBoolean()
            )
        );
    }

    private DenseVectorFieldType createFloatFieldType() {
        return new DenseVectorFieldType(
            "f",
            IndexVersion.current(),
            FLOAT,
            BBQ_MIN_DIMS,
            indexed,
            VectorSimilarity.COSINE,
            indexed ? randomIndexOptionsAll() : null,
            Collections.emptyMap(),
            false
        );
    }

    private DenseVectorFieldType createByteFieldType() {
        return new DenseVectorFieldType(
            "f",
            IndexVersion.current(),
            BYTE,
            5,
            true,
            VectorSimilarity.COSINE,
            randomIndexOptionsNonQuantized(),
            Collections.emptyMap(),
            false
        );
    }

    public void testHasDocValues() {
        DenseVectorFieldType fft = createFloatFieldType();
        assertNotEquals(indexed, fft.hasDocValues());
        DenseVectorFieldType bft = createByteFieldType();
        assertFalse(bft.hasDocValues());
    }

    public void testIsIndexed() {
        DenseVectorFieldType fft = createFloatFieldType();
        assertEquals(indexed, fft.isIndexed());
        DenseVectorFieldType bft = createByteFieldType();
        assertTrue(bft.isIndexed());
    }

    public void testIsSearchable() {
        DenseVectorFieldType fft = createFloatFieldType();
        assertEquals(indexed, fft.isSearchable());
        DenseVectorFieldType bft = createByteFieldType();
        assertTrue(bft.isSearchable());
    }

    public void testIsAggregatable() {
        DenseVectorFieldType fft = createFloatFieldType();
        assertFalse(fft.isAggregatable());
        DenseVectorFieldType bft = createByteFieldType();
        assertFalse(bft.isAggregatable());
    }

    public void testFielddataBuilder() {
        DenseVectorFieldType fft = createFloatFieldType();
        FieldDataContext fdc = new FieldDataContext("test", null, () -> null, Set::of, MappedFieldType.FielddataOperation.SCRIPT);
        assertNotNull(fft.fielddataBuilder(fdc));

        DenseVectorFieldType bft = createByteFieldType();
        FieldDataContext bdc = new FieldDataContext("test", null, () -> null, Set::of, MappedFieldType.FielddataOperation.SCRIPT);
        assertNotNull(bft.fielddataBuilder(bdc));
    }

    public void testDocValueFormat() {
        DenseVectorFieldType fft = createFloatFieldType();
        assertEquals(DocValueFormat.DENSE_VECTOR, fft.docValueFormat(null, null));
        DenseVectorFieldType bft = createByteFieldType();
        assertEquals(DocValueFormat.DENSE_VECTOR, bft.docValueFormat(null, null));
    }

    public void testFetchSourceValue() throws IOException {
        DenseVectorFieldType fft = createFloatFieldType();
        List<Double> vector = List.of(0.0, 1.0, 2.0, 3.0, 4.0, 6.0);
        assertEquals(vector, fetchSourceValue(fft, vector));
        DenseVectorFieldType bft = createByteFieldType();
        assertEquals(vector, fetchSourceValue(bft, vector));
    }

    public void testCreateNestedKnnQuery() {
        BitSetProducer producer = context -> null;

        int dims = randomIntBetween(BBQ_MIN_DIMS, 2048);
        if (dims % 2 != 0) {
            dims++;
        }
        {
            DenseVectorFieldType field = new DenseVectorFieldType(
                "f",
                IndexVersion.current(),
                FLOAT,
                dims,
                true,
                VectorSimilarity.COSINE,
                randomIndexOptionsAll(),
                Collections.emptyMap(),
                false
            );
            float[] queryVector = new float[dims];
            for (int i = 0; i < dims; i++) {
                queryVector[i] = randomFloat();
            }
            Query query = field.createKnnQuery(
                VectorData.fromFloats(queryVector),
                10,
                10,
                10f,
                null,
                null,
                null,
                producer,
                randomFrom(DenseVectorFieldMapper.FilterHeuristic.values()),
                randomBoolean()
            );
            if (query instanceof RescoreKnnVectorQuery rescoreKnnVectorQuery) {
                query = rescoreKnnVectorQuery.innerQuery();
            }
            if (field.getIndexOptions().isFlat()) {
                assertThat(query, instanceOf(DiversifyingParentBlockQuery.class));
            } else {
                assertTrue(
                    query instanceof DiversifyingChildrenFloatKnnVectorQuery
                        || query instanceof PatienceKnnVectorQuery
                        || query instanceof DiversifyingChildrenIVFKnnFloatVectorQuery
                );
            }
        }
        {
            DenseVectorFieldType field = new DenseVectorFieldType(
                "f",
                IndexVersion.current(),
                BYTE,
                dims,
                true,
                VectorSimilarity.COSINE,
                randomIndexOptionsNonQuantized(),
                Collections.emptyMap(),
                false
            );
            byte[] queryVector = new byte[dims];
            float[] floatQueryVector = new float[dims];
            for (int i = 0; i < dims; i++) {
                queryVector[i] = randomByte();
                floatQueryVector[i] = queryVector[i];
            }
            VectorData vectorData = new VectorData(null, queryVector);
            Query query = field.createKnnQuery(
                vectorData,
                10,
                10,
                10f,
                null,
                null,
                null,
                producer,
                randomFrom(DenseVectorFieldMapper.FilterHeuristic.values()),
                randomBoolean()
            );
            if (field.getIndexOptions().isFlat()) {
                assertThat(query, instanceOf(DiversifyingParentBlockQuery.class));
            } else {
                assertTrue(query instanceof DiversifyingChildrenByteKnnVectorQuery || query instanceof PatienceKnnVectorQuery);
            }

            vectorData = new VectorData(floatQueryVector, null);
            query = field.createKnnQuery(
                vectorData,
                10,
                10,
                10f,
                null,
                null,
                null,
                producer,
                randomFrom(DenseVectorFieldMapper.FilterHeuristic.values()),
                randomBoolean()
            );
            if (field.getIndexOptions().isFlat()) {
                assertThat(query, instanceOf(DiversifyingParentBlockQuery.class));
            } else {
                assertTrue(query instanceof DiversifyingChildrenByteKnnVectorQuery || query instanceof PatienceKnnVectorQuery);
            }
        }
    }

    public void testExactKnnQuery() {
        int dims = randomIntBetween(BBQ_MIN_DIMS, 2048);
        if (dims % 2 != 0) {
            dims++;
        }
        {
            DenseVectorFieldType field = new DenseVectorFieldType(
                "f",
                IndexVersion.current(),
                FLOAT,
                dims,
                true,
                VectorSimilarity.COSINE,
                randomIndexOptionsAll(),
                Collections.emptyMap(),
                false
            );
            float[] queryVector = new float[dims];
            for (int i = 0; i < dims; i++) {
                queryVector[i] = randomFloat();
            }
            Query query = field.createExactKnnQuery(VectorData.fromFloats(queryVector), null);
            assertTrue(query instanceof DenseVectorQuery.Floats);
        }
        {
            DenseVectorFieldType field = new DenseVectorFieldType(
                "f",
                IndexVersion.current(),
                BYTE,
                dims,
                true,
                VectorSimilarity.COSINE,
                randomIndexOptionsNonQuantized(),
                Collections.emptyMap(),
                false
            );
            byte[] queryVector = new byte[dims];
            for (int i = 0; i < dims; i++) {
                queryVector[i] = randomByte();
            }
            Query query = field.createExactKnnQuery(VectorData.fromBytes(queryVector), null);
            assertTrue(query instanceof DenseVectorQuery.Bytes);
        }
    }

    public void testFloatCreateKnnQuery() {
        DenseVectorFieldType unindexedField = new DenseVectorFieldType(
            "f",
            IndexVersion.current(),
            FLOAT,
            4,
            false,
            VectorSimilarity.COSINE,
            null,
            Collections.emptyMap(),
            false
        );
        IllegalArgumentException e = expectThrows(
            IllegalArgumentException.class,
            () -> unindexedField.createKnnQuery(
                VectorData.fromFloats(new float[] { 0.3f, 0.1f, 1.0f, 0.0f }),
                10,
                10,
                10f,
                null,
                null,
                null,
                null,
                randomFrom(DenseVectorFieldMapper.FilterHeuristic.values()),
                randomBoolean()
            )
        );
        assertThat(e.getMessage(), containsString("to perform knn search on field [f], its mapping must have [index] set to [true]"));

        DenseVectorFieldType dotProductField = new DenseVectorFieldType(
            "f",
            IndexVersion.current(),
            FLOAT,
            BBQ_MIN_DIMS,
            true,
            VectorSimilarity.DOT_PRODUCT,
            randomIndexOptionsAll(),
            Collections.emptyMap(),
            false
        );
        float[] queryVector = new float[BBQ_MIN_DIMS];
        for (int i = 0; i < BBQ_MIN_DIMS; i++) {
            queryVector[i] = i;
        }
        e = expectThrows(
            IllegalArgumentException.class,
            () -> dotProductField.createKnnQuery(
                VectorData.fromFloats(queryVector),
                10,
                10,
                10f,
                null,
                null,
                null,
                null,
                randomFrom(DenseVectorFieldMapper.FilterHeuristic.values()),
                randomBoolean()
            )
        );
        assertThat(e.getMessage(), containsString("The [dot_product] similarity can only be used with unit-length vectors."));

        DenseVectorFieldType cosineField = new DenseVectorFieldType(
            "f",
            IndexVersion.current(),
            FLOAT,
            BBQ_MIN_DIMS,
            true,
            VectorSimilarity.COSINE,
            randomIndexOptionsAll(),
            Collections.emptyMap(),
            false
        );
        e = expectThrows(
            IllegalArgumentException.class,
            () -> cosineField.createKnnQuery(
                VectorData.fromFloats(new float[BBQ_MIN_DIMS]),
                10,
                10,
                10f,
                null,
                null,
                null,
                null,
                randomFrom(DenseVectorFieldMapper.FilterHeuristic.values()),
                randomBoolean()
            )
        );
        assertThat(e.getMessage(), containsString("The [cosine] similarity does not support vectors with zero magnitude."));
    }

    public void testCreateKnnQueryMaxDims() {
        {   // float type with 4096 dims
            DenseVectorFieldType fieldWith4096dims = new DenseVectorFieldType(
                "f",
                IndexVersion.current(),
                FLOAT,
                4096,
                true,
                VectorSimilarity.COSINE,
                randomIndexOptionsAll(),
                Collections.emptyMap(),
                false
            );
            float[] queryVector = new float[4096];
            for (int i = 0; i < 4096; i++) {
                queryVector[i] = randomFloat();
            }
            Query query = fieldWith4096dims.createKnnQuery(
                VectorData.fromFloats(queryVector),
                10,
                10,
                10f,
                null,
                null,
                null,
                null,
                randomFrom(DenseVectorFieldMapper.FilterHeuristic.values()),
                randomBoolean()
            );
            if (query instanceof RescoreKnnVectorQuery rescoreKnnVectorQuery) {
                query = rescoreKnnVectorQuery.innerQuery();
            }
            if (fieldWith4096dims.getIndexOptions().isFlat()) {
                assertThat(query, instanceOf(DenseVectorQuery.Floats.class));
            } else {
                assertTrue(
                    query instanceof KnnFloatVectorQuery
                        || query instanceof PatienceKnnVectorQuery
                        || query instanceof IVFKnnFloatVectorQuery
                );
            }
        }

        {   // byte type with 4096 dims
            DenseVectorFieldType fieldWith4096dims = new DenseVectorFieldType(
                "f",
                IndexVersion.current(),
                BYTE,
                4096,
                true,
                VectorSimilarity.COSINE,
                randomIndexOptionsNonQuantized(),
                Collections.emptyMap(),
                false
            );
            byte[] queryVector = new byte[4096];
            for (int i = 0; i < 4096; i++) {
                queryVector[i] = randomByte();
            }
            VectorData vectorData = new VectorData(null, queryVector);
            Query query = fieldWith4096dims.createKnnQuery(
                vectorData,
                10,
                10,
                10f,
                null,
                null,
                null,
                null,
                randomFrom(DenseVectorFieldMapper.FilterHeuristic.values()),
                randomBoolean()
            );
            if (fieldWith4096dims.getIndexOptions().isFlat()) {
                assertThat(query, instanceOf(DenseVectorQuery.Bytes.class));
            } else {
                assertTrue(query instanceof ESKnnByteVectorQuery || query instanceof PatienceKnnVectorQuery);
            }
        }
    }

    public void testByteCreateKnnQuery() {
        DenseVectorFieldType unindexedField = new DenseVectorFieldType(
            "f",
            IndexVersion.current(),
            BYTE,
            3,
            false,
            VectorSimilarity.COSINE,
            randomIndexOptionsNonQuantized(),
            Collections.emptyMap(),
            false
        );
        IllegalArgumentException e = expectThrows(
            IllegalArgumentException.class,
            () -> unindexedField.createKnnQuery(
                VectorData.fromFloats(new float[] { 0.3f, 0.1f, 1.0f }),
                10,
                10,
                10f,
                null,
                null,
                null,
                null,
                randomFrom(DenseVectorFieldMapper.FilterHeuristic.values()),
                randomBoolean()
            )
        );
        assertThat(e.getMessage(), containsString("to perform knn search on field [f], its mapping must have [index] set to [true]"));

        DenseVectorFieldType cosineField = new DenseVectorFieldType(
            "f",
            IndexVersion.current(),
            BYTE,
            3,
            true,
            VectorSimilarity.COSINE,
            randomIndexOptionsNonQuantized(),
            Collections.emptyMap(),
            false
        );
        e = expectThrows(
            IllegalArgumentException.class,
            () -> cosineField.createKnnQuery(
                VectorData.fromFloats(new float[] { 0.0f, 0.0f, 0.0f }),
                10,
                10,
                10f,
                null,
                null,
                null,
                null,
                randomFrom(DenseVectorFieldMapper.FilterHeuristic.values()),
                randomBoolean()
            )
        );
        assertThat(e.getMessage(), containsString("The [cosine] similarity does not support vectors with zero magnitude."));

        e = expectThrows(
            IllegalArgumentException.class,
            () -> cosineField.createKnnQuery(
                new VectorData(null, new byte[] { 0, 0, 0 }),
                10,
                10,
                10f,
                null,
                null,
                null,
                null,
                randomFrom(DenseVectorFieldMapper.FilterHeuristic.values()),
                randomBoolean()
            )
        );
        assertThat(e.getMessage(), containsString("The [cosine] similarity does not support vectors with zero magnitude."));
    }

    public void testRescoreOversampleUsedWithoutQuantization() {
        DenseVectorFieldMapper.ElementType elementType = randomFrom(FLOAT, BYTE);
        DenseVectorFieldType nonQuantizedField = new DenseVectorFieldType(
            "f",
            IndexVersion.current(),
            elementType,
            3,
            true,
            VectorSimilarity.COSINE,
            randomIndexOptionsNonQuantized(),
            Collections.emptyMap(),
            false
        );

        Query knnQuery = nonQuantizedField.createKnnQuery(
            new VectorData(null, new byte[] { 1, 4, 10 }),
            10,
            100,
            10f,
            randomFloatBetween(1.0F, 10.0F, false),
            null,
            null,
            null,
            randomFrom(DenseVectorFieldMapper.FilterHeuristic.values()),
            randomBoolean()
        );

        if (elementType == BYTE) {
            if (nonQuantizedField.getIndexOptions().isFlat()) {
                assertThat(knnQuery, instanceOf(DenseVectorQuery.Bytes.class));
            } else {
                if (knnQuery instanceof PatienceKnnVectorQuery patienceKnnVectorQuery) {
                    assertThat(patienceKnnVectorQuery.getK(), is(100));
                } else {
                    ESKnnByteVectorQuery knnByteVectorQuery = (ESKnnByteVectorQuery) knnQuery;
                    assertThat(knnByteVectorQuery.getK(), is(100));
                    assertThat(knnByteVectorQuery.kParam(), is(10));
                }
            }
        } else {
            if (nonQuantizedField.getIndexOptions().isFlat()) {
                assertThat(knnQuery, instanceOf(DenseVectorQuery.Floats.class));
            } else {
                if (knnQuery instanceof PatienceKnnVectorQuery patienceKnnVectorQuery) {
                    assertThat(patienceKnnVectorQuery.getK(), is(100));
                } else {
                    ESKnnFloatVectorQuery knnFloatVectorQuery = (ESKnnFloatVectorQuery) knnQuery;
                    assertThat(knnFloatVectorQuery.getK(), is(100));
                    assertThat(knnFloatVectorQuery.kParam(), is(10));
                }
            }
        }
    }

    public void testRescoreOversampleModifiesNumCandidates() {
        DenseVectorFieldType fieldType = new DenseVectorFieldType(
            "f",
            IndexVersion.current(),
            FLOAT,
            3,
            true,
            VectorSimilarity.COSINE,
            randomIndexOptionsHnswQuantized(),
            Collections.emptyMap(),
            false
        );

        // Total results is k, internal k is multiplied by oversample
        checkRescoreQueryParameters(fieldType, 10, 200, 10f, 2.5F, 25, 200, 10);
        // If numCands < k, update numCands to k
        checkRescoreQueryParameters(fieldType, 10, 20, 10f, 2.5F, 25, 25, 10);
        // Oversampling limits for k
        checkRescoreQueryParameters(fieldType, 1000, 1000, 10f, 11.0F, OVERSAMPLE_LIMIT, OVERSAMPLE_LIMIT, 1000);
    }

    public void testRescoreOversampleQueryOverrides() {
        // verify we can override to `0`
        DenseVectorFieldType fieldType = new DenseVectorFieldType(
            "f",
            IndexVersion.current(),
            FLOAT,
            3,
            true,
            VectorSimilarity.COSINE,
            randomIndexOptionsHnswQuantized(new DenseVectorFieldMapper.RescoreVector(randomFloatBetween(1.1f, 9.9f, false))),
            Collections.emptyMap(),
            false
        );
        Query query = fieldType.createKnnQuery(
            VectorData.fromFloats(new float[] { 1, 4, 10 }),
            10,
            100,
            10f,
            0f,
            null,
            null,
            null,
            randomFrom(DenseVectorFieldMapper.FilterHeuristic.values()),
            randomBoolean()
        );
        if (fieldType.getIndexOptions().isFlat()) {
            assertThat(query, instanceOf(DenseVectorQuery.Floats.class));
        } else {
            assertTrue(query instanceof ESKnnFloatVectorQuery || query instanceof PatienceKnnVectorQuery);
        }

        // verify we can override a `0` to a positive number
        fieldType = new DenseVectorFieldType(
            "f",
            IndexVersion.current(),
            FLOAT,
            3,
            true,
            VectorSimilarity.COSINE,
            randomIndexOptionsHnswQuantized(new DenseVectorFieldMapper.RescoreVector(0)),
            Collections.emptyMap(),
            false
        );
        query = fieldType.createKnnQuery(
            VectorData.fromFloats(new float[] { 1, 4, 10 }),
            10,
            100,
            10f,
            2f,
            null,
            null,
            null,
            randomFrom(DenseVectorFieldMapper.FilterHeuristic.values()),
            randomBoolean()
        );
        assertTrue(query instanceof RescoreKnnVectorQuery);
        RescoreKnnVectorQuery rescoreKnnVectorQuery = (RescoreKnnVectorQuery) query;
        assertThat(rescoreKnnVectorQuery.k(), equalTo(10));
        Query innerQuery = rescoreKnnVectorQuery.innerQuery();
        if (innerQuery instanceof ESKnnFloatVectorQuery esKnnFloatVectorQuery) {
            assertThat(esKnnFloatVectorQuery.kParam(), equalTo(20));
        }
    }

    public void testFilterSearchThreshold() {
        List<Tuple<DenseVectorFieldMapper.ElementType, Function<Query, KnnSearchStrategy>>> cases = List.of(
            Tuple.tuple(FLOAT, q -> q instanceof PatienceKnnVectorQuery ? null : ((ESKnnFloatVectorQuery) q).getStrategy()),
            Tuple.tuple(BYTE, q -> q instanceof PatienceKnnVectorQuery ? null : ((ESKnnByteVectorQuery) q).getStrategy()),
            Tuple.tuple(BIT, q -> q instanceof PatienceKnnVectorQuery ? null : ((ESKnnByteVectorQuery) q).getStrategy())
        );
        for (var tuple : cases) {
            DenseVectorFieldType fieldType = new DenseVectorFieldType(
                "f",
                IndexVersion.current(),
                tuple.v1(),
                tuple.v1() == BIT ? 3 * 8 : 3,
                true,
                VectorSimilarity.COSINE,
                randomIndexOptionsHnswQuantized(),
                Collections.emptyMap(),
                false
            );

            // Test with a filter search threshold
            Query query = fieldType.createKnnQuery(
                VectorData.fromFloats(new float[] { 1, 4, 10 }),
                10,
                100,
                10f,
                0f,
                null,
                null,
                null,
                DenseVectorFieldMapper.FilterHeuristic.FANOUT,
                randomBoolean()
            );
            KnnSearchStrategy strategy = tuple.v2().apply(query);
            if (strategy != null) {
                assertTrue(strategy instanceof KnnSearchStrategy.Hnsw);
                assertThat(((KnnSearchStrategy.Hnsw) strategy).filteredSearchThreshold(), equalTo(0));

                query = fieldType.createKnnQuery(
                    VectorData.fromFloats(new float[] { 1, 4, 10 }),
                    10,
                    100,
                    10f,
                    0f,
                    null,
                    null,
                    null,
                    DenseVectorFieldMapper.FilterHeuristic.ACORN,
                    randomBoolean()
                );
                strategy = tuple.v2().apply(query);
                if (strategy != null) {
                    assertThat(strategy, instanceOf(KnnSearchStrategy.Hnsw.class));
                    assertThat(((KnnSearchStrategy.Hnsw) strategy).filteredSearchThreshold(), equalTo(60));
                }
            }
        }
    }

    private static void checkRescoreQueryParameters(
        DenseVectorFieldType fieldType,
        int k,
        int candidates,
        Float visitPercentage,
        float oversample,
        int expectedK,
        int expectedCandidates,
        int expectedResults
    ) {
        Query query = fieldType.createKnnQuery(
            VectorData.fromFloats(new float[] { 1, 4, 10 }),
            k,
            candidates,
            visitPercentage,
            oversample,
            null,
            null,
            null,
            randomFrom(DenseVectorFieldMapper.FilterHeuristic.values()),
            randomBoolean()
        );
        RescoreKnnVectorQuery rescoreQuery = (RescoreKnnVectorQuery) query;
        Query innerQuery = rescoreQuery.innerQuery();
        if (innerQuery instanceof PatienceKnnVectorQuery patienceKnnVectorQuery) {
            assertThat("Unexpected candidates", patienceKnnVectorQuery.getK(), equalTo(expectedCandidates));
        } else {
            ESKnnFloatVectorQuery knnQuery = (ESKnnFloatVectorQuery) innerQuery;
            assertThat("Unexpected total results", rescoreQuery.k(), equalTo(expectedResults));
            assertThat("Unexpected candidates", knnQuery.getK(), equalTo(expectedCandidates));
            assertThat("Unexpected k parameter", knnQuery.kParam(), equalTo(expectedK));
        }
    }
}<|MERGE_RESOLUTION|>--- conflicted
+++ resolved
@@ -108,26 +108,14 @@
             )
         );
 
-<<<<<<< HEAD
-        if (IVF_FORMAT.isEnabled()) {
-            options.add(
-                new DenseVectorFieldMapper.BBQIVFIndexOptions(
-                    randomIntBetween(MIN_VECTORS_PER_CLUSTER, MAX_VECTORS_PER_CLUSTER),
-                    randomFloatBetween(0.0f, 100.0f, true),
-                    randomFrom((DenseVectorFieldMapper.RescoreVector) null, randomRescoreVector()),
-                    randomBoolean()
-                )
-            );
-        }
-=======
         options.add(
             new DenseVectorFieldMapper.BBQIVFIndexOptions(
                 randomIntBetween(MIN_VECTORS_PER_CLUSTER, MAX_VECTORS_PER_CLUSTER),
                 randomFloatBetween(0.0f, 100.0f, true),
-                randomFrom((DenseVectorFieldMapper.RescoreVector) null, randomRescoreVector())
+                randomFrom((DenseVectorFieldMapper.RescoreVector) null, randomRescoreVector()),
+                randomBoolean()
             )
         );
->>>>>>> f2024e3a
 
         return randomFrom(options);
     }
