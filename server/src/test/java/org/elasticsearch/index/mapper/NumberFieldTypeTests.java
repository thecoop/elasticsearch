/*
 * Copyright Elasticsearch B.V. and/or licensed to Elasticsearch B.V. under one
 * or more contributor license agreements. Licensed under the "Elastic License
 * 2.0", the "GNU Affero General Public License v3.0 only", and the "Server Side
 * Public License v 1"; you may not use this file except in compliance with, at
 * your election, the "Elastic License 2.0", the "GNU Affero General Public
 * License v3.0 only", or the "Server Side Public License, v 1".
 */

package org.elasticsearch.index.mapper;

import com.carrotsearch.randomizedtesting.generators.RandomPicks;

import org.apache.lucene.document.Document;
import org.apache.lucene.document.DoublePoint;
import org.apache.lucene.document.FloatPoint;
import org.apache.lucene.document.IntField;
import org.apache.lucene.document.IntPoint;
import org.apache.lucene.document.LongField;
import org.apache.lucene.document.LongPoint;
import org.apache.lucene.document.SortedNumericDocValuesField;
import org.apache.lucene.index.DirectoryReader;
import org.apache.lucene.index.IndexWriter;
import org.apache.lucene.index.IndexWriterConfig;
import org.apache.lucene.sandbox.document.HalfFloatPoint;
import org.apache.lucene.search.IndexOrDocValuesQuery;
import org.apache.lucene.search.IndexSearcher;
import org.apache.lucene.search.IndexSortSortedNumericDocValuesRangeQuery;
import org.apache.lucene.search.MatchNoDocsQuery;
import org.apache.lucene.search.Query;
import org.apache.lucene.search.Sort;
import org.apache.lucene.search.SortField;
import org.apache.lucene.store.Directory;
import org.apache.lucene.tests.util.TestUtil;
import org.apache.lucene.util.BytesRef;
import org.apache.lucene.util.NumericUtils;
import org.elasticsearch.ElasticsearchException;
import org.elasticsearch.cluster.metadata.IndexMetadata;
import org.elasticsearch.common.settings.Settings;
import org.elasticsearch.core.IOUtils;
import org.elasticsearch.index.IndexSettings;
import org.elasticsearch.index.IndexVersion;
import org.elasticsearch.index.fielddata.FieldDataContext;
import org.elasticsearch.index.fielddata.IndexNumericFieldData;
import org.elasticsearch.index.mapper.MappedFieldType.Relation;
import org.elasticsearch.index.mapper.NumberFieldMapper.NumberFieldType;
import org.elasticsearch.index.mapper.NumberFieldMapper.NumberType;
import org.elasticsearch.index.query.SearchExecutionContext;
import org.elasticsearch.index.query.SearchExecutionContextHelper;
<<<<<<< HEAD
=======
import org.elasticsearch.lucene.search.XIndexSortSortedNumericDocValuesRangeQuery;
>>>>>>> f02a3c42
import org.elasticsearch.script.ScriptCompiler;
import org.elasticsearch.search.MultiValueMode;
import org.elasticsearch.xcontent.XContentBuilder;
import org.elasticsearch.xcontent.XContentType;
import org.junit.Before;

import java.io.ByteArrayInputStream;
import java.io.IOException;
import java.math.BigDecimal;
import java.math.BigInteger;
import java.nio.charset.StandardCharsets;
import java.util.Arrays;
import java.util.Collections;
import java.util.List;
import java.util.function.Supplier;

import static org.hamcrest.Matchers.containsString;
import static org.hamcrest.Matchers.equalTo;
import static org.hamcrest.Matchers.instanceOf;

public class NumberFieldTypeTests extends FieldTypeTestCase {

    NumberType type;

    @Before
    public void pickType() {
        type = RandomPicks.randomFrom(random(), NumberFieldMapper.NumberType.values());
    }

    public void testEqualsWithDifferentNumberTypes() {
        NumberType type = randomFrom(NumberType.values());
        NumberFieldType fieldType = new NumberFieldType("foo", type);

        NumberType otherType = randomValueOtherThan(type, () -> randomFrom(NumberType.values()));
        NumberFieldType otherFieldType = new NumberFieldType("foo", otherType);

        assertNotEquals(fieldType, otherFieldType);
    }

    public void testIsFieldWithinQuery() throws IOException {
        MappedFieldType ft = new NumberFieldType("field", NumberType.INTEGER);
        // current impl ignores args and should always return INTERSECTS
        assertEquals(
            Relation.INTERSECTS,
            ft.isFieldWithinQuery(null, randomDouble(), randomDouble(), randomBoolean(), randomBoolean(), null, null, null)
        );
    }

    public void testIntegerTermsQueryWithDecimalPart() {
        MappedFieldType ft = new NumberFieldMapper.NumberFieldType("field", NumberType.INTEGER);
        assertEquals(IntPoint.newSetQuery("field", 1), ft.termsQuery(Arrays.asList(1, 2.1), MOCK_CONTEXT));
        assertEquals(IntPoint.newSetQuery("field", 1), ft.termsQuery(Arrays.asList(1.0, 2.1), MOCK_CONTEXT));
        assertTrue(ft.termsQuery(Arrays.asList(1.1, 2.1), MOCK_CONTEXT) instanceof MatchNoDocsQuery);
    }

    public void testLongTermsQueryWithDecimalPart() {
        MappedFieldType ft = new NumberFieldMapper.NumberFieldType("field", NumberType.LONG);
        assertEquals(LongPoint.newSetQuery("field", 1), ft.termsQuery(Arrays.asList(1, 2.1), MOCK_CONTEXT));
        assertEquals(LongPoint.newSetQuery("field", 1), ft.termsQuery(Arrays.asList(1.0, 2.1), MOCK_CONTEXT));
        assertTrue(ft.termsQuery(Arrays.asList(1.1, 2.1), MOCK_CONTEXT) instanceof MatchNoDocsQuery);
    }

    public void testByteTermQueryWithDecimalPart() {
        MappedFieldType ft = new NumberFieldMapper.NumberFieldType("field", NumberType.BYTE, randomBoolean());
        assertTrue(ft.termQuery(42.1, MOCK_CONTEXT) instanceof MatchNoDocsQuery);
    }

    public void testShortTermQueryWithDecimalPart() {
        MappedFieldType ft = new NumberFieldMapper.NumberFieldType("field", NumberType.SHORT, randomBoolean());
        assertTrue(ft.termQuery(42.1, MOCK_CONTEXT) instanceof MatchNoDocsQuery);
    }

    public void testIntegerTermQueryWithDecimalPart() {
        MappedFieldType ft = new NumberFieldMapper.NumberFieldType("field", NumberType.INTEGER, randomBoolean());
        assertTrue(ft.termQuery(42.1, MOCK_CONTEXT) instanceof MatchNoDocsQuery);
    }

    public void testLongTermQueryWithDecimalPart() {
        MappedFieldType ft = new NumberFieldMapper.NumberFieldType("field", NumberFieldMapper.NumberType.LONG, randomBoolean());
        assertTrue(ft.termQuery(42.1, MOCK_CONTEXT) instanceof MatchNoDocsQuery);
    }

    private static MappedFieldType unsearchable() {
        return new NumberFieldType(
            "field",
            NumberType.LONG,
            false,
            false,
            false,
            true,
            null,
            Collections.emptyMap(),
            null,
            false,
            null,
            null,
            false
        );
    }

    public void testTermQuery() {
<<<<<<< HEAD
        Query[] expectedIntegerQueries = new Query[] {
            IntField.newExactQuery("field", 42),
            IntPoint.newExactQuery("field", 42),
            SortedNumericDocValuesField.newSlowExactQuery("field", 42) };
        List<TermQueryTestCase> testCases = List.of(
            new TermQueryTestCase(NumberType.BYTE, expectedIntegerQueries),
            new TermQueryTestCase(NumberType.SHORT, expectedIntegerQueries),
            new TermQueryTestCase(NumberType.INTEGER, expectedIntegerQueries),
            new TermQueryTestCase(
                NumberType.LONG,
                new Query[] {
                    LongField.newExactQuery("field", 42),
                    LongPoint.newExactQuery("field", 42),
                    SortedNumericDocValuesField.newSlowExactQuery("field", 42) }
            ),
            new TermQueryTestCase(
                NumberType.FLOAT,
                new Query[] {
                    FloatField.newExactQuery("field", 42),
                    FloatPoint.newExactQuery("field", 42),
                    SortedNumericDocValuesField.newSlowExactQuery("field", NumericUtils.floatToSortableInt(42)) }
            ),
            new TermQueryTestCase(
                NumberType.DOUBLE,
                new Query[] {
                    DoubleField.newExactQuery("field", 42),
                    DoublePoint.newExactQuery("field", 42),
                    SortedNumericDocValuesField.newSlowExactQuery("field", NumericUtils.doubleToSortableLong(42)) }
            ),
            new TermQueryTestCase(
                NumberType.HALF_FLOAT,
                new Query[] {
                    new IndexOrDocValuesQuery(
                        HalfFloatPoint.newExactQuery("field", 42),
                        SortedNumericDocValuesField.newSlowExactQuery("field", HalfFloatPoint.halfFloatToSortableShort(42))
                    ),
                    HalfFloatPoint.newExactQuery("field", 42),
                    SortedNumericDocValuesField.newSlowExactQuery("field", HalfFloatPoint.halfFloatToSortableShort(42)) }
            )
        );

        for (TermQueryTestCase testCase : testCases) {
            MappedFieldType ft = new NumberFieldMapper.NumberFieldType("field", testCase.type());
            assertEquals(testCase.expectedQueries[0], ft.termQuery("42", MOCK_CONTEXT));

            ft = new NumberFieldMapper.NumberFieldType("field", testCase.type(), true, false);
            assertEquals(testCase.expectedQueries[1], ft.termQuery("42", MOCK_CONTEXT));

            ft = new NumberFieldMapper.NumberFieldType("field", testCase.type(), false, true);
            assertEquals(testCase.expectedQueries[2], ft.termQuery("42", MOCK_CONTEXT));

            MappedFieldType unsearchable = new NumberFieldMapper.NumberFieldType("field", testCase.type(), false, false);
            IllegalArgumentException e = expectThrows(IllegalArgumentException.class, () -> unsearchable.termQuery("42", MOCK_CONTEXT));
            assertEquals("Cannot search on field [field] since it is not indexed nor has doc values.", e.getMessage());

            MappedFieldType ft2 = new NumberFieldMapper.NumberFieldType("field", testCase.type(), false, true);
            ElasticsearchException e2 = expectThrows(
                ElasticsearchException.class,
                () -> ft2.termQuery("42", MOCK_CONTEXT_DISALLOW_EXPENSIVE)
            );
            assertEquals(
                "Cannot search on field [field] since it is not indexed and 'search.allow_expensive_queries' is set to false.",
                e2.getMessage()
            );
        }
=======
        MappedFieldType ft = new NumberFieldMapper.NumberFieldType("field", NumberFieldMapper.NumberType.LONG);
        assertEquals(LongPoint.newExactQuery("field", 42), ft.termQuery("42", MOCK_CONTEXT));

        ft = new NumberFieldMapper.NumberFieldType("field", NumberFieldMapper.NumberType.LONG, false);
        assertEquals(SortedNumericDocValuesField.newSlowExactQuery("field", 42), ft.termQuery("42", MOCK_CONTEXT));

        MappedFieldType unsearchable = unsearchable();
        IllegalArgumentException e = expectThrows(IllegalArgumentException.class, () -> unsearchable.termQuery("42", MOCK_CONTEXT));
        assertEquals("Cannot search on field [field] since it is not indexed nor has doc values.", e.getMessage());

        MappedFieldType ft2 = new NumberFieldMapper.NumberFieldType("field", NumberFieldMapper.NumberType.LONG, false);
        ElasticsearchException e2 = expectThrows(ElasticsearchException.class, () -> ft2.termQuery("42", MOCK_CONTEXT_DISALLOW_EXPENSIVE));
        assertEquals(
            "Cannot search on field [field] since it is not indexed and 'search.allow_expensive_queries' is set to false.",
            e2.getMessage()
        );
>>>>>>> f02a3c42
    }

    private record OutOfRangeTermQueryTestCase(NumberType type, Object value) {}

    public void testTermQueryWithOutOfRangeValues() {
        List<OutOfRangeTermQueryTestCase> testCases = List.of(
            new OutOfRangeTermQueryTestCase(NumberType.BYTE, "128"),
            new OutOfRangeTermQueryTestCase(NumberType.BYTE, 128),
            new OutOfRangeTermQueryTestCase(NumberType.BYTE, -129),
            new OutOfRangeTermQueryTestCase(NumberType.SHORT, "32768"),
            new OutOfRangeTermQueryTestCase(NumberType.SHORT, 32768),
            new OutOfRangeTermQueryTestCase(NumberType.SHORT, -32769),
            new OutOfRangeTermQueryTestCase(NumberType.INTEGER, "2147483648"),
            new OutOfRangeTermQueryTestCase(NumberType.INTEGER, 2147483648L),
            new OutOfRangeTermQueryTestCase(NumberType.INTEGER, -2147483649L),
            new OutOfRangeTermQueryTestCase(NumberType.LONG, "9223372036854775808"),
            new OutOfRangeTermQueryTestCase(NumberType.LONG, new BigInteger("9223372036854775808")),
            new OutOfRangeTermQueryTestCase(NumberType.LONG, new BigInteger("-9223372036854775809")),
            new OutOfRangeTermQueryTestCase(NumberType.HALF_FLOAT, "65520"),
            new OutOfRangeTermQueryTestCase(NumberType.HALF_FLOAT, 65520f),
            new OutOfRangeTermQueryTestCase(NumberType.HALF_FLOAT, -65520f),
            new OutOfRangeTermQueryTestCase(NumberType.HALF_FLOAT, Float.POSITIVE_INFINITY),
            new OutOfRangeTermQueryTestCase(NumberType.HALF_FLOAT, Float.NEGATIVE_INFINITY),
            new OutOfRangeTermQueryTestCase(NumberType.HALF_FLOAT, Float.NaN),
            new OutOfRangeTermQueryTestCase(NumberType.FLOAT, "3.4028235E39"),
            new OutOfRangeTermQueryTestCase(NumberType.FLOAT, 3.4028235E39d),
            new OutOfRangeTermQueryTestCase(NumberType.FLOAT, -3.4028235E39d),
            new OutOfRangeTermQueryTestCase(NumberType.FLOAT, Float.POSITIVE_INFINITY),
            new OutOfRangeTermQueryTestCase(NumberType.FLOAT, Float.NEGATIVE_INFINITY),
            new OutOfRangeTermQueryTestCase(NumberType.FLOAT, Float.NaN),
            new OutOfRangeTermQueryTestCase(NumberType.DOUBLE, "1.7976931348623157E309"),
            new OutOfRangeTermQueryTestCase(NumberType.DOUBLE, new BigDecimal("1.7976931348623157E309")),
            new OutOfRangeTermQueryTestCase(NumberType.DOUBLE, new BigDecimal("-1.7976931348623157E309")),
            new OutOfRangeTermQueryTestCase(NumberType.DOUBLE, Double.NaN),
            new OutOfRangeTermQueryTestCase(NumberType.DOUBLE, Double.POSITIVE_INFINITY),
            new OutOfRangeTermQueryTestCase(NumberType.DOUBLE, Double.NEGATIVE_INFINITY)
        );

        for (OutOfRangeTermQueryTestCase testCase : testCases) {
            assertTrue(testCase.type.termQuery("field", testCase.value, randomBoolean()) instanceof MatchNoDocsQuery);
        }
    }

    public void testRangeQueryWithNegativeBounds() {
        MappedFieldType ftInt = new NumberFieldMapper.NumberFieldType("field", NumberType.INTEGER, randomBoolean());
        assertEquals(
            ftInt.rangeQuery(-3, -3, true, true, null, null, null, MOCK_CONTEXT),
            ftInt.rangeQuery(-3.5, -2.5, true, true, null, null, null, MOCK_CONTEXT)
        );
        assertEquals(
            ftInt.rangeQuery(-3, -3, true, true, null, null, null, MOCK_CONTEXT),
            ftInt.rangeQuery(-3.5, -2.5, false, false, null, null, null, MOCK_CONTEXT)
        );
        assertEquals(
            ftInt.rangeQuery(0, 0, true, true, null, null, null, MOCK_CONTEXT),
            ftInt.rangeQuery(-0.5, 0.5, true, true, null, null, null, MOCK_CONTEXT)
        );
        assertEquals(
            ftInt.rangeQuery(0, 0, true, true, null, null, null, MOCK_CONTEXT),
            ftInt.rangeQuery(-0.5, 0.5, false, false, null, null, null, MOCK_CONTEXT)
        );
        assertEquals(
            ftInt.rangeQuery(1, 2, true, true, null, null, null, MOCK_CONTEXT),
            ftInt.rangeQuery(0.5, 2.5, true, true, null, null, null, MOCK_CONTEXT)
        );
        assertEquals(
            ftInt.rangeQuery(1, 2, true, true, null, null, null, MOCK_CONTEXT),
            ftInt.rangeQuery(0.5, 2.5, false, false, null, null, null, MOCK_CONTEXT)
        );
        assertEquals(
            ftInt.rangeQuery(0, 2, true, true, null, null, null, MOCK_CONTEXT),
            ftInt.rangeQuery(-0.5, 2.5, true, true, null, null, null, MOCK_CONTEXT)
        );
        assertEquals(
            ftInt.rangeQuery(0, 2, true, true, null, null, null, MOCK_CONTEXT),
            ftInt.rangeQuery(-0.5, 2.5, false, false, null, null, null, MOCK_CONTEXT)
        );

        assertEquals(
            ftInt.rangeQuery(-2, 0, true, true, null, null, null, MOCK_CONTEXT),
            ftInt.rangeQuery(-2.5, 0.5, true, true, null, null, null, MOCK_CONTEXT)
        );
        assertEquals(
            ftInt.rangeQuery(-2, 0, true, true, null, null, null, MOCK_CONTEXT),
            ftInt.rangeQuery(-2.5, 0.5, false, false, null, null, null, MOCK_CONTEXT)
        );
        assertEquals(
            ftInt.rangeQuery(-2, -1, true, true, null, null, null, MOCK_CONTEXT),
            ftInt.rangeQuery(-2.5, -0.5, true, true, null, null, null, MOCK_CONTEXT)
        );
        assertEquals(
            ftInt.rangeQuery(-2, -1, true, true, null, null, null, MOCK_CONTEXT),
            ftInt.rangeQuery(-2.5, -0.5, false, false, null, null, null, MOCK_CONTEXT)
        );

        MappedFieldType ftLong = new NumberFieldMapper.NumberFieldType("field", NumberType.LONG, randomBoolean());
        assertEquals(
            ftLong.rangeQuery(-3, -3, true, true, null, null, null, MOCK_CONTEXT),
            ftLong.rangeQuery(-3.5, -2.5, true, true, null, null, null, MOCK_CONTEXT)
        );
        assertEquals(
            ftLong.rangeQuery(-3, -3, true, true, null, null, null, MOCK_CONTEXT),
            ftLong.rangeQuery(-3.5, -2.5, false, false, null, null, null, MOCK_CONTEXT)
        );
        assertEquals(
            ftLong.rangeQuery(0, 0, true, true, null, null, null, MOCK_CONTEXT),
            ftLong.rangeQuery(-0.5, 0.5, true, true, null, null, null, MOCK_CONTEXT)
        );
        assertEquals(
            ftLong.rangeQuery(0, 0, true, true, null, null, null, MOCK_CONTEXT),
            ftLong.rangeQuery(-0.5, 0.5, false, false, null, null, null, MOCK_CONTEXT)
        );
        assertEquals(
            ftLong.rangeQuery(1, 2, true, true, null, null, null, MOCK_CONTEXT),
            ftLong.rangeQuery(0.5, 2.5, true, true, null, null, null, MOCK_CONTEXT)
        );
        assertEquals(
            ftLong.rangeQuery(1, 2, true, true, null, null, null, MOCK_CONTEXT),
            ftLong.rangeQuery(0.5, 2.5, false, false, null, null, null, MOCK_CONTEXT)
        );
        assertEquals(
            ftLong.rangeQuery(0, 2, true, true, null, null, null, MOCK_CONTEXT),
            ftLong.rangeQuery(-0.5, 2.5, true, true, null, null, null, MOCK_CONTEXT)
        );
        assertEquals(
            ftLong.rangeQuery(0, 2, true, true, null, null, null, MOCK_CONTEXT),
            ftLong.rangeQuery(-0.5, 2.5, false, false, null, null, null, MOCK_CONTEXT)
        );

        assertEquals(
            ftLong.rangeQuery(-2, 0, true, true, null, null, null, MOCK_CONTEXT),
            ftLong.rangeQuery(-2.5, 0.5, true, true, null, null, null, MOCK_CONTEXT)
        );
        assertEquals(
            ftLong.rangeQuery(-2, 0, true, true, null, null, null, MOCK_CONTEXT),
            ftLong.rangeQuery(-2.5, 0.5, false, false, null, null, null, MOCK_CONTEXT)
        );
        assertEquals(
            ftLong.rangeQuery(-2, -1, true, true, null, null, null, MOCK_CONTEXT),
            ftLong.rangeQuery(-2.5, -0.5, true, true, null, null, null, MOCK_CONTEXT)
        );
        assertEquals(
            ftLong.rangeQuery(-2, -1, true, true, null, null, null, MOCK_CONTEXT),
            ftLong.rangeQuery(-2.5, -0.5, false, false, null, null, null, MOCK_CONTEXT)
        );
    }

    public void testByteRangeQueryWithDecimalParts() {
        MappedFieldType ft = new NumberFieldMapper.NumberFieldType("field", NumberType.BYTE, randomBoolean());
        assertEquals(
            ft.rangeQuery(2, 10, true, true, null, null, null, MOCK_CONTEXT),
            ft.rangeQuery(1.1, 10, true, true, null, null, null, MOCK_CONTEXT)
        );
        assertEquals(
            ft.rangeQuery(2, 10, true, true, null, null, null, MOCK_CONTEXT),
            ft.rangeQuery(1.1, 10, false, true, null, null, null, MOCK_CONTEXT)
        );
        assertEquals(
            ft.rangeQuery(1, 10, true, true, null, null, null, MOCK_CONTEXT),
            ft.rangeQuery(1, 10.1, true, true, null, null, null, MOCK_CONTEXT)
        );
        assertEquals(
            ft.rangeQuery(1, 10, true, true, null, null, null, MOCK_CONTEXT),
            ft.rangeQuery(1, 10.1, true, false, null, null, null, MOCK_CONTEXT)
        );
    }

    public void testShortRangeQueryWithDecimalParts() {
        MappedFieldType ft = new NumberFieldMapper.NumberFieldType("field", NumberType.SHORT, randomBoolean());
        assertEquals(
            ft.rangeQuery(2, 10, true, true, null, null, null, MOCK_CONTEXT),
            ft.rangeQuery(1.1, 10, true, true, null, null, null, MOCK_CONTEXT)
        );
        assertEquals(
            ft.rangeQuery(2, 10, true, true, null, null, null, MOCK_CONTEXT),
            ft.rangeQuery(1.1, 10, false, true, null, null, null, MOCK_CONTEXT)
        );
        assertEquals(
            ft.rangeQuery(1, 10, true, true, null, null, null, MOCK_CONTEXT),
            ft.rangeQuery(1, 10.1, true, true, null, null, null, MOCK_CONTEXT)
        );
        assertEquals(
            ft.rangeQuery(1, 10, true, true, null, null, null, MOCK_CONTEXT),
            ft.rangeQuery(1, 10.1, true, false, null, null, null, MOCK_CONTEXT)
        );
    }

    public void testIntegerRangeQueryWithDecimalParts() {
        MappedFieldType ft = new NumberFieldMapper.NumberFieldType("field", NumberType.INTEGER, randomBoolean());
        assertEquals(
            ft.rangeQuery(2, 10, true, true, null, null, null, MOCK_CONTEXT),
            ft.rangeQuery(1.1, 10, true, true, null, null, null, MOCK_CONTEXT)
        );
        assertEquals(
            ft.rangeQuery(2, 10, true, true, null, null, null, MOCK_CONTEXT),
            ft.rangeQuery(1.1, 10, false, true, null, null, null, MOCK_CONTEXT)
        );
        assertEquals(
            ft.rangeQuery(1, 10, true, true, null, null, null, MOCK_CONTEXT),
            ft.rangeQuery(1, 10.1, true, true, null, null, null, MOCK_CONTEXT)
        );
        assertEquals(
            ft.rangeQuery(1, 10, true, true, null, null, null, MOCK_CONTEXT),
            ft.rangeQuery(1, 10.1, true, false, null, null, null, MOCK_CONTEXT)
        );
    }

    public void testLongRangeQueryWithDecimalParts() {
        MappedFieldType ft = new NumberFieldMapper.NumberFieldType("field", NumberType.LONG, randomBoolean());
        assertEquals(
            ft.rangeQuery(2, 10, true, true, null, null, null, MOCK_CONTEXT),
            ft.rangeQuery(1.1, 10, true, true, null, null, null, MOCK_CONTEXT)
        );
        assertEquals(
            ft.rangeQuery(2, 10, true, true, null, null, null, MOCK_CONTEXT),
            ft.rangeQuery(1.1, 10, false, true, null, null, null, MOCK_CONTEXT)
        );
        assertEquals(
            ft.rangeQuery(1, 10, true, true, null, null, null, MOCK_CONTEXT),
            ft.rangeQuery(1, 10.1, true, true, null, null, null, MOCK_CONTEXT)
        );
        assertEquals(
            ft.rangeQuery(1, 10, true, true, null, null, null, MOCK_CONTEXT),
            ft.rangeQuery(1, 10.1, true, false, null, null, null, MOCK_CONTEXT)
        );
    }

    public void testHalfFloatRangeQueryWithOverflowingBounds() {
        MappedFieldType ft = new NumberFieldMapper.NumberFieldType("field", NumberType.HALF_FLOAT, randomBoolean());
        final float min_half_float = -65504;
        final float max_half_float = 65504;
        assertEquals(
            ft.rangeQuery(min_half_float, 10, true, true, null, null, null, MOCK_CONTEXT),
            ft.rangeQuery(-1e+300, 10, true, true, null, null, null, MOCK_CONTEXT)
        );

        assertEquals(
            ft.rangeQuery(min_half_float, 10, true, true, null, null, null, MOCK_CONTEXT),
            ft.rangeQuery(Float.NEGATIVE_INFINITY, 10, true, true, null, null, null, MOCK_CONTEXT)
        );

        assertEquals(
            ft.rangeQuery(10, max_half_float, true, true, null, null, null, MOCK_CONTEXT),
            ft.rangeQuery(10, 1e+300, true, true, null, null, null, MOCK_CONTEXT)
        );

        assertEquals(
            ft.rangeQuery(10, max_half_float, true, true, null, null, null, MOCK_CONTEXT),
            ft.rangeQuery(10, Float.POSITIVE_INFINITY, true, true, null, null, null, MOCK_CONTEXT)
        );

        assertEquals(
            ft.rangeQuery(10, 1e+300, false, false, null, null, null, MOCK_CONTEXT),
            ft.rangeQuery(10, Float.POSITIVE_INFINITY, false, false, null, null, null, MOCK_CONTEXT)
        );

        assertEquals(
            ft.rangeQuery(-1e+300, 10, false, false, null, null, null, MOCK_CONTEXT),
            ft.rangeQuery(Float.NEGATIVE_INFINITY, 10, false, false, null, null, null, MOCK_CONTEXT)
        );

        assertEquals(
            ft.rangeQuery(10, 1e+300, false, false, null, null, null, MOCK_CONTEXT),
            ft.rangeQuery(10, max_half_float, false, true, null, null, null, MOCK_CONTEXT)
        );

        assertEquals(
            ft.rangeQuery(-1e+300, 10, false, false, null, null, null, MOCK_CONTEXT),
            ft.rangeQuery(min_half_float, 10, true, false, null, null, null, MOCK_CONTEXT)
        );
    }

    public void testFloatRangeQueryWithOverflowingBounds() {
        MappedFieldType ft = new NumberFieldMapper.NumberFieldType("field", NumberType.FLOAT, randomBoolean());

        assertEquals(
            ft.rangeQuery(-Float.MAX_VALUE, 10.0, true, true, null, null, null, MOCK_CONTEXT),
            ft.rangeQuery(-1e+300, 10.0, true, true, null, null, null, MOCK_CONTEXT)
        );

        assertEquals(
            ft.rangeQuery(-Float.MAX_VALUE, 10.0, true, true, null, null, null, MOCK_CONTEXT),
            ft.rangeQuery(Float.NEGATIVE_INFINITY, 10.0, true, true, null, null, null, MOCK_CONTEXT)
        );

        assertEquals(
            ft.rangeQuery(10, Float.MAX_VALUE, true, true, null, null, null, MOCK_CONTEXT),
            ft.rangeQuery(10, 1e+300, true, true, null, null, null, MOCK_CONTEXT)
        );

        assertEquals(
            ft.rangeQuery(10, Float.MAX_VALUE, true, true, null, null, null, MOCK_CONTEXT),
            ft.rangeQuery(10, Float.POSITIVE_INFINITY, true, true, null, null, null, MOCK_CONTEXT)
        );

        assertEquals(
            ft.rangeQuery(10, 1e+300, false, false, null, null, null, MOCK_CONTEXT),
            ft.rangeQuery(10, Float.POSITIVE_INFINITY, false, false, null, null, null, MOCK_CONTEXT)
        );

        assertEquals(
            ft.rangeQuery(-1e+300, 10, false, false, null, null, null, MOCK_CONTEXT),
            ft.rangeQuery(Float.NEGATIVE_INFINITY, 10, false, false, null, null, null, MOCK_CONTEXT)
        );

        assertEquals(
            ft.rangeQuery(10, 1e+300, false, false, null, null, null, MOCK_CONTEXT),
            ft.rangeQuery(10, Float.MAX_VALUE, false, true, null, null, null, MOCK_CONTEXT)
        );

        assertEquals(
            ft.rangeQuery(-1e+300, 10, false, false, null, null, null, MOCK_CONTEXT),
            ft.rangeQuery(-Float.MAX_VALUE, 10, true, false, null, null, null, MOCK_CONTEXT)
        );
    }

    public void testRangeQuery() {
        MappedFieldType ft = new NumberFieldMapper.NumberFieldType("field", NumberFieldMapper.NumberType.LONG);
        Query expected = new IndexOrDocValuesQuery(
            LongPoint.newRangeQuery("field", 1, 3),
            SortedNumericDocValuesField.newSlowRangeQuery("field", 1, 3)
        );
        assertEquals(expected, ft.rangeQuery("1", "3", true, true, null, null, null, MOCK_CONTEXT));

        ft = new NumberFieldMapper.NumberFieldType("field", NumberFieldMapper.NumberType.LONG, false);
        expected = SortedNumericDocValuesField.newSlowRangeQuery("field", 1, 3);
        assertEquals(expected, ft.rangeQuery("1", "3", true, true, null, null, null, MOCK_CONTEXT));

        MappedFieldType unsearchable = unsearchable();
        IllegalArgumentException e = expectThrows(
            IllegalArgumentException.class,
            () -> unsearchable.rangeQuery("1", "3", true, true, null, null, null, MOCK_CONTEXT)
        );
        assertEquals("Cannot search on field [field] since it is not indexed nor has doc values.", e.getMessage());

        MappedFieldType ft2 = new NumberFieldMapper.NumberFieldType("field", NumberFieldMapper.NumberType.LONG, false);
        ElasticsearchException e2 = expectThrows(
            ElasticsearchException.class,
            () -> ft2.rangeQuery("1", "3", true, true, null, null, null, MOCK_CONTEXT_DISALLOW_EXPENSIVE)
        );
        assertEquals(
            "Cannot search on field [field] since it is not indexed and 'search.allow_expensive_queries' is set to false.",
            e2.getMessage()
        );
    }

    public void testConversions() {
        assertEquals((byte) 3, NumberType.BYTE.parse(3d, true));
        assertEquals((short) 3, NumberType.SHORT.parse(3d, true));
        assertEquals(3, NumberType.INTEGER.parse(3d, true));
        assertEquals(3L, NumberType.LONG.parse(3d, true));
        assertEquals(3f, NumberType.HALF_FLOAT.parse(3d, true));
        assertEquals(3f, NumberType.FLOAT.parse(3d, true));
        assertEquals(3d, NumberType.DOUBLE.parse(3d, true));

        assertEquals((byte) 3, NumberType.BYTE.parse(3.5, true));
        assertEquals((short) 3, NumberType.SHORT.parse(3.5, true));
        assertEquals(3, NumberType.INTEGER.parse(3.5, true));
        assertEquals(3L, NumberType.LONG.parse(3.5, true));

        assertEquals(3.5f, NumberType.FLOAT.parse(3.5, true));
        assertEquals(3.5d, NumberType.DOUBLE.parse(3.5, true));

        IllegalArgumentException e = expectThrows(IllegalArgumentException.class, () -> NumberType.BYTE.parse(128, true));
        assertEquals("Value [128] is out of range for a byte", e.getMessage());
        e = expectThrows(IllegalArgumentException.class, () -> NumberType.SHORT.parse(65536, true));
        assertEquals("Value [65536] is out of range for a short", e.getMessage());
        e = expectThrows(IllegalArgumentException.class, () -> NumberType.INTEGER.parse(2147483648L, true));
        assertEquals("Value [2147483648] is out of range for an integer", e.getMessage());
        e = expectThrows(IllegalArgumentException.class, () -> NumberType.LONG.parse(10000000000000000000d, true));
        assertEquals("Value [1.0E19] is out of range for a long", e.getMessage());
        assertEquals(1.0996094f, NumberType.HALF_FLOAT.parse(1.1, true));  // Half float loses a bit of precision even on 1.1....
        assertEquals(1.1f, NumberType.FLOAT.parse(1.1, true));
        assertEquals(1.1d, NumberType.DOUBLE.parse(1.1, true));
    }

    public void testCoercions() {
        assertEquals((byte) 5, NumberType.BYTE.parse((short) 5, true));
        assertEquals((byte) 5, NumberType.BYTE.parse("5", true));
        assertEquals((byte) 5, NumberType.BYTE.parse("5.0", true));
        assertEquals((byte) 5, NumberType.BYTE.parse("5.9", true));
        assertEquals((byte) 5, NumberType.BYTE.parse(new BytesRef("5.3".getBytes(StandardCharsets.UTF_8)), true));

        assertEquals((short) 5, NumberType.SHORT.parse((byte) 5, true));
        assertEquals((short) 5, NumberType.SHORT.parse("5", true));
        assertEquals((short) 5, NumberType.SHORT.parse("5.0", true));
        assertEquals((short) 5, NumberType.SHORT.parse("5.9", true));
        assertEquals((short) 5, NumberType.SHORT.parse(new BytesRef("5.3".getBytes(StandardCharsets.UTF_8)), true));

        assertEquals(5, NumberType.INTEGER.parse((byte) 5, true));
        assertEquals(5, NumberType.INTEGER.parse("5", true));
        assertEquals(5, NumberType.INTEGER.parse("5.0", true));
        assertEquals(5, NumberType.INTEGER.parse("5.9", true));
        assertEquals(5, NumberType.INTEGER.parse(new BytesRef("5.3".getBytes(StandardCharsets.UTF_8)), true));
        assertEquals(Integer.MAX_VALUE, NumberType.INTEGER.parse(Integer.MAX_VALUE, true));

        assertEquals((long) 5, NumberType.LONG.parse((byte) 5, true));
        assertEquals((long) 5, NumberType.LONG.parse("5", true));
        assertEquals((long) 5, NumberType.LONG.parse("5.0", true));
        assertEquals((long) 5, NumberType.LONG.parse("5.9", true));
        assertEquals((long) 5, NumberType.LONG.parse(new BytesRef("5.3".getBytes(StandardCharsets.UTF_8)), true));

        // these will lose precision if they get treated as a double
        assertEquals(-4115420654264075766L, NumberType.LONG.parse("-4115420654264075766", true));
        assertEquals(-4115420654264075766L, NumberType.LONG.parse(-4115420654264075766L, true));
    }

    public void testHalfFloatRange() throws IOException {
        // make sure the accuracy loss of half floats only occurs at index time
        // this test checks that searching half floats yields the same results as
        // searching floats that are rounded to the closest half float
        Directory dir = newDirectory();
        IndexWriter w = new IndexWriter(dir, new IndexWriterConfig(null));
        final int numDocs = 10000;
        for (int i = 0; i < numDocs; ++i) {
            Document doc = new Document();
            // Note: this test purposefully allows half-floats to be indexed over their dynamic range (65504), which
            // ends up being rounded to Infinity by halfFloatToSortableShort()
            float value = (randomFloat() * 2 - 1) * 70000;
            float rounded = HalfFloatPoint.sortableShortToHalfFloat(HalfFloatPoint.halfFloatToSortableShort(value));
            doc.add(new HalfFloatPoint("half_float", value));
            doc.add(new SortedNumericDocValuesField("half_float", HalfFloatPoint.halfFloatToSortableShort(value)));
            doc.add(new FloatPoint("float", rounded));
            doc.add(new SortedNumericDocValuesField("float", NumericUtils.floatToSortableInt(rounded)));
            w.addDocument(doc);
        }
        final DirectoryReader reader = DirectoryReader.open(w);
        w.close();

        IndexSearcher searcher = newSearcher(reader);
        final int numQueries = 1000;
        for (int i = 0; i < numQueries; ++i) {
            float l = (randomFloat() * 2 - 1) * 65504;
            float u = (randomFloat() * 2 - 1) * 65504;
            boolean includeLower = randomBoolean();
            boolean includeUpper = randomBoolean();
            Query floatQ = NumberType.FLOAT.rangeQuery(
                "float",
                l,
                u,
                includeLower,
                includeUpper,
                randomBoolean(),
                MOCK_CONTEXT,
                randomBoolean()
            );
            Query halfFloatQ = NumberType.HALF_FLOAT.rangeQuery(
                "half_float",
                l,
                u,
                includeLower,
                includeUpper,
                randomBoolean(),
                MOCK_CONTEXT,
                randomBoolean()
            );
            assertEquals(searcher.count(floatQ), searcher.count(halfFloatQ));
        }
        IOUtils.close(reader, dir);
    }

    public void testNegativeZero() {
        final boolean isIndexed = randomBoolean();
        assertEquals(
            NumberType.DOUBLE.rangeQuery("field", null, -0d, true, true, false, MOCK_CONTEXT, isIndexed),
            NumberType.DOUBLE.rangeQuery("field", null, +0d, true, false, false, MOCK_CONTEXT, isIndexed)
        );
        assertEquals(
            NumberType.FLOAT.rangeQuery("field", null, -0f, true, true, false, MOCK_CONTEXT, isIndexed),
            NumberType.FLOAT.rangeQuery("field", null, +0f, true, false, false, MOCK_CONTEXT, isIndexed)
        );
        assertEquals(
            NumberType.HALF_FLOAT.rangeQuery("field", null, -0f, true, true, false, MOCK_CONTEXT, isIndexed),
            NumberType.HALF_FLOAT.rangeQuery("field", null, +0f, true, false, false, MOCK_CONTEXT, isIndexed)
        );

        assertNotEquals(NumberType.DOUBLE.termQuery("field", -0d, isIndexed), NumberType.DOUBLE.termQuery("field", +0d, isIndexed));
        assertNotEquals(NumberType.FLOAT.termQuery("field", -0f, isIndexed), NumberType.FLOAT.termQuery("field", +0f, isIndexed));
        assertNotEquals(NumberType.HALF_FLOAT.termQuery("field", -0f, isIndexed), NumberType.HALF_FLOAT.termQuery("field", +0f, isIndexed));
    }

    // Make sure we construct the IndexOrDocValuesQuery objects with queries that match
    // the same ranges
    public void testDocValueByteRange() throws Exception {
        doTestDocValueRangeQueries(NumberType.BYTE, () -> (byte) random().nextInt(256));
    }

    public void testDocValueShortRange() throws Exception {
        doTestDocValueRangeQueries(NumberType.SHORT, () -> (short) random().nextInt(65536));
    }

    public void testDocValueIntRange() throws Exception {
        doTestDocValueRangeQueries(NumberType.INTEGER, random()::nextInt);
    }

    public void testDocValueLongRange() throws Exception {
        doTestDocValueRangeQueries(NumberType.LONG, random()::nextLong);
    }

    public void testDocValueHalfFloatRange() throws Exception {
        doTestDocValueRangeQueries(NumberType.HALF_FLOAT, random()::nextFloat);
    }

    public void testDocValueFloatRange() throws Exception {
        doTestDocValueRangeQueries(NumberType.FLOAT, random()::nextFloat);
    }

    public void testDocValueDoubleRange() throws Exception {
        doTestDocValueRangeQueries(NumberType.DOUBLE, random()::nextDouble);
    }

    public void doTestDocValueRangeQueries(NumberType type, Supplier<Number> valueSupplier) throws Exception {
        Directory dir = newDirectory();
        IndexWriter w = new IndexWriter(dir, newIndexWriterConfig());
        final int numDocs = TestUtil.nextInt(random(), 100, 500);
        for (int i = 0; i < numDocs; ++i) {
            final LuceneDocument doc = new LuceneDocument();
            type.addFields(doc, "foo", valueSupplier.get(), true, true, false);
            w.addDocument(doc);
        }
        DirectoryReader reader = DirectoryReader.open(w);
        IndexSearcher searcher = newSearcher(reader);
        w.close();
        final int iters = 10;
        for (int iter = 0; iter < iters; ++iter) {
            Query query = type.rangeQuery(
                "foo",
                random().nextBoolean() ? null : valueSupplier.get(),
                random().nextBoolean() ? null : valueSupplier.get(),
                randomBoolean(),
                randomBoolean(),
                true,
                MOCK_CONTEXT,
                true
            );
            assertThat(query, instanceOf(IndexOrDocValuesQuery.class));
            IndexOrDocValuesQuery indexOrDvQuery = (IndexOrDocValuesQuery) query;
            assertEquals(searcher.count(indexOrDvQuery.getIndexQuery()), searcher.count(indexOrDvQuery.getRandomAccessQuery()));
        }
        reader.close();
        dir.close();
    }

    public void testIndexSortIntRange() throws Exception {
        doTestIndexSortRangeQueries(NumberType.INTEGER, random()::nextInt);
    }

    public void testIndexSortLongRange() throws Exception {
        doTestIndexSortRangeQueries(NumberType.LONG, random()::nextLong);
    }

    public void doTestIndexSortRangeQueries(NumberType type, Supplier<Number> valueSupplier) throws IOException {
        // Create index settings with an index sort.
        Settings settings = indexSettings(IndexVersion.current(), 1, 1).put("index.sort.field", "field").build();
        IndexMetadata indexMetadata = new IndexMetadata.Builder("index").settings(settings).build();
        IndexSettings indexSettings = new IndexSettings(indexMetadata, settings);

        // Create an index writer configured with the same index sort.
        NumberFieldType fieldType = new NumberFieldType("field", type);
        IndexNumericFieldData fielddata = (IndexNumericFieldData) fieldType.fielddataBuilder(FieldDataContext.noRuntimeFields("test"))
            .build(null, null);
        SortField sortField = fielddata.sortField(null, MultiValueMode.MIN, null, randomBoolean());

        IndexWriterConfig writerConfig = new IndexWriterConfig();
        writerConfig.setIndexSort(new Sort(sortField));

        Directory dir = newDirectory();
        IndexWriter w = new IndexWriter(dir, writerConfig);
        final int numDocs = TestUtil.nextInt(random(), 100, 500);
        for (int i = 0; i < numDocs; ++i) {
            final LuceneDocument doc = new LuceneDocument();
            type.addFields(doc, "field", valueSupplier.get(), true, true, false);
            w.addDocument(doc);
        }

        // Ensure that the optimized index sort query gives the same results as a points query.
        DirectoryReader reader = DirectoryReader.open(w);
        IndexSearcher searcher = newSearcher(reader);

        SearchExecutionContext context = SearchExecutionContextHelper.createSimple(indexSettings, parserConfig(), writableRegistry());

        final int iters = 10;
        for (int iter = 0; iter < iters; ++iter) {
            boolean isIndexed = randomBoolean();
            Query query = type.rangeQuery(
                "field",
                random().nextBoolean() ? null : valueSupplier.get(),
                random().nextBoolean() ? null : valueSupplier.get(),
                randomBoolean(),
                randomBoolean(),
                true,
                context,
                isIndexed
            );
            assertThat(query, instanceOf(IndexSortSortedNumericDocValuesRangeQuery.class));
            Query fallbackQuery = ((IndexSortSortedNumericDocValuesRangeQuery) query).getFallbackQuery();

            if (isIndexed) {
                assertThat(fallbackQuery, instanceOf(IndexOrDocValuesQuery.class));
                IndexOrDocValuesQuery indexOrDvQuery = (IndexOrDocValuesQuery) fallbackQuery;
                assertEquals(searcher.count(query), searcher.count(indexOrDvQuery.getIndexQuery()));
            } else {
                assertEquals(searcher.count(query), searcher.count(fallbackQuery));
            }
        }

        reader.close();
        w.close();
        dir.close();
    }

    public void testParseOutOfRangeValues() throws IOException {
        final List<OutOfRangeSpec> inputs = Arrays.asList(
            OutOfRangeSpec.of(NumberType.BYTE, "128", "out of range for a byte"),
            OutOfRangeSpec.of(NumberType.BYTE, 128, "is out of range for a byte"),
            OutOfRangeSpec.of(NumberType.BYTE, -129, "is out of range for a byte"),

            OutOfRangeSpec.of(NumberType.SHORT, "32768", "out of range for a short"),
            OutOfRangeSpec.of(NumberType.SHORT, 32768, "is out of range for a short"),
            OutOfRangeSpec.of(NumberType.SHORT, -32769, "is out of range for a short"),

            OutOfRangeSpec.of(NumberType.INTEGER, "2147483648", "out of range for an integer"),
            OutOfRangeSpec.of(NumberType.INTEGER, 2147483648L, "is out of range for an integer"),
            OutOfRangeSpec.of(NumberType.INTEGER, -2147483649L, "is out of range for an integer"),

            OutOfRangeSpec.of(NumberType.LONG, "9223372036854775808", "out of range for a long"),
            OutOfRangeSpec.of(NumberType.LONG, new BigInteger("9223372036854775808"), " is out of range for a long"),
            OutOfRangeSpec.of(NumberType.LONG, new BigInteger("-9223372036854775809"), " is out of range for a long"),

            OutOfRangeSpec.of(NumberType.HALF_FLOAT, "65520", "[half_float] supports only finite values"),
            OutOfRangeSpec.of(NumberType.FLOAT, "3.4028235E39", "[float] supports only finite values"),
            OutOfRangeSpec.of(NumberType.DOUBLE, "1.7976931348623157E309", "[double] supports only finite values"),

            OutOfRangeSpec.of(NumberType.HALF_FLOAT, 65520f, "[half_float] supports only finite values"),
            OutOfRangeSpec.of(NumberType.FLOAT, 3.4028235E39d, "[float] supports only finite values"),
            OutOfRangeSpec.of(NumberType.DOUBLE, new BigDecimal("1.7976931348623157E309"), "[double] supports only finite values"),

            OutOfRangeSpec.of(NumberType.HALF_FLOAT, -65520f, "[half_float] supports only finite values"),
            OutOfRangeSpec.of(NumberType.FLOAT, -3.4028235E39d, "[float] supports only finite values"),
            OutOfRangeSpec.of(NumberType.DOUBLE, new BigDecimal("-1.7976931348623157E309"), "[double] supports only finite values"),

            OutOfRangeSpec.of(NumberType.HALF_FLOAT, Float.NaN, "[half_float] supports only finite values"),
            OutOfRangeSpec.of(NumberType.FLOAT, Float.NaN, "[float] supports only finite values"),
            OutOfRangeSpec.of(NumberType.DOUBLE, Double.NaN, "[double] supports only finite values"),

            OutOfRangeSpec.of(NumberType.HALF_FLOAT, Float.POSITIVE_INFINITY, "[half_float] supports only finite values"),
            OutOfRangeSpec.of(NumberType.FLOAT, Float.POSITIVE_INFINITY, "[float] supports only finite values"),
            OutOfRangeSpec.of(NumberType.DOUBLE, Double.POSITIVE_INFINITY, "[double] supports only finite values"),

            OutOfRangeSpec.of(NumberType.HALF_FLOAT, Float.NEGATIVE_INFINITY, "[half_float] supports only finite values"),
            OutOfRangeSpec.of(NumberType.FLOAT, Float.NEGATIVE_INFINITY, "[float] supports only finite values"),
            OutOfRangeSpec.of(NumberType.DOUBLE, Double.NEGATIVE_INFINITY, "[double] supports only finite values")
        );

        for (OutOfRangeSpec item : inputs) {
            try {
                item.type.parse(item.value, false);
                fail("Parsing exception expected for [" + item.type + "] with value [" + item.value + "]");
            } catch (IllegalArgumentException e) {
                assertThat(
                    "Incorrect error message for [" + item.type + "] with value [" + item.value + "]",
                    e.getMessage(),
                    containsString(item.message)
                );
            }
        }
    }

    static class OutOfRangeSpec {

        final NumberType type;
        final Object value;
        final String message;

        static OutOfRangeSpec of(NumberType t, Object v, String m) {
            return new OutOfRangeSpec(t, v, m);
        }

        OutOfRangeSpec(NumberType t, Object v, String m) {
            type = t;
            value = v;
            message = m;
        }

        public void write(XContentBuilder b) throws IOException {
            if (value instanceof BigInteger) {
                b.rawField("field", new ByteArrayInputStream(value.toString().getBytes(StandardCharsets.UTF_8)), XContentType.JSON);
            } else {
                b.field("field", value);
            }
        }
    }

    public void testDisplayValue() {
        for (NumberFieldMapper.NumberType type : NumberFieldMapper.NumberType.values()) {
            NumberFieldMapper.NumberFieldType fieldType = new NumberFieldMapper.NumberFieldType("field", type);
            assertNull(fieldType.valueForDisplay(null));
        }
        assertEquals(
            Byte.valueOf((byte) 3),
            new NumberFieldMapper.NumberFieldType("field", NumberFieldMapper.NumberType.BYTE).valueForDisplay(3)
        );
        assertEquals(
            Short.valueOf((short) 3),
            new NumberFieldMapper.NumberFieldType("field", NumberFieldMapper.NumberType.SHORT).valueForDisplay(3)
        );
        assertEquals(
            Integer.valueOf(3),
            new NumberFieldMapper.NumberFieldType("field", NumberFieldMapper.NumberType.INTEGER).valueForDisplay(3)
        );
        assertEquals(
            Long.valueOf(3),
            new NumberFieldMapper.NumberFieldType("field", NumberFieldMapper.NumberType.LONG).valueForDisplay(3L)
        );
        assertEquals(
            Double.valueOf(1.2),
            new NumberFieldMapper.NumberFieldType("field", NumberFieldMapper.NumberType.HALF_FLOAT).valueForDisplay(1.2)
        );
        assertEquals(
            Double.valueOf(1.2),
            new NumberFieldMapper.NumberFieldType("field", NumberFieldMapper.NumberType.FLOAT).valueForDisplay(1.2)
        );
        assertEquals(
            Double.valueOf(1.2),
            new NumberFieldMapper.NumberFieldType("field", NumberFieldMapper.NumberType.DOUBLE).valueForDisplay(1.2)
        );
    }

    public void testParsePoint() {
        {
            byte[] bytes = new byte[Integer.BYTES];
            byte value = randomByte();
            IntPoint.encodeDimension(value, bytes, 0);
            assertThat(NumberType.BYTE.parsePoint(bytes), equalTo(value));
        }
        {
            byte[] bytes = new byte[Integer.BYTES];
            short value = randomShort();
            IntPoint.encodeDimension(value, bytes, 0);
            assertThat(NumberType.SHORT.parsePoint(bytes), equalTo(value));
        }
        {
            byte[] bytes = new byte[Integer.BYTES];
            int value = randomInt();
            IntPoint.encodeDimension(value, bytes, 0);
            assertThat(NumberType.INTEGER.parsePoint(bytes), equalTo(value));
        }
        {
            byte[] bytes = new byte[Long.BYTES];
            long value = randomLong();
            LongPoint.encodeDimension(value, bytes, 0);
            assertThat(NumberType.LONG.parsePoint(bytes), equalTo(value));
        }
        {
            byte[] bytes = new byte[Float.BYTES];
            float value = randomFloat();
            FloatPoint.encodeDimension(value, bytes, 0);
            assertThat(NumberType.FLOAT.parsePoint(bytes), equalTo(value));
        }
        {
            byte[] bytes = new byte[Double.BYTES];
            double value = randomDouble();
            DoublePoint.encodeDimension(value, bytes, 0);
            assertThat(NumberType.DOUBLE.parsePoint(bytes), equalTo(value));
        }
        {
            byte[] bytes = new byte[Float.BYTES];
            float value = 3f;
            HalfFloatPoint.encodeDimension(value, bytes, 0);
            assertThat(NumberType.HALF_FLOAT.parsePoint(bytes), equalTo(value));
        }
    }

    public void testFetchSourceValue() throws IOException {
        MappedFieldType mapper = new NumberFieldMapper.Builder(
            "field",
            NumberType.INTEGER,
            ScriptCompiler.NONE,
            false,
            true,
            IndexVersion.current(),
            null,
            null
        ).build(MapperBuilderContext.root(false, false)).fieldType();
        assertEquals(List.of(3), fetchSourceValue(mapper, 3.14));
        assertEquals(List.of(42), fetchSourceValue(mapper, "42.9"));
        assertEquals(List.of(3, 42), fetchSourceValues(mapper, 3.14, "foo", "42.9"));

        MappedFieldType nullValueMapper = new NumberFieldMapper.Builder(
            "field",
            NumberType.FLOAT,
            ScriptCompiler.NONE,
            false,
            true,
            IndexVersion.current(),
            null,
            null
        ).nullValue(2.71f).build(MapperBuilderContext.root(false, false)).fieldType();
        assertEquals(List.of(2.71f), fetchSourceValue(nullValueMapper, ""));
        assertEquals(List.of(2.71f), fetchSourceValue(nullValueMapper, null));
    }

    public void testFetchHalfFloatFromSource() throws IOException {
        MappedFieldType mapper = new NumberFieldMapper.Builder(
            "field",
            NumberType.HALF_FLOAT,
            ScriptCompiler.NONE,
            false,
            true,
            IndexVersion.current(),
            null,
            null
        ).build(MapperBuilderContext.root(false, false)).fieldType();
        /*
         * Half float loses a fair bit of precision compared to float but
         * we still do floating point comparisons. The "funny" trailing
         * {@code .000625} is, for example, the precision loss of using
         * a half float reflected back into a float.
         */
        assertEquals(List.of(3.140625F), fetchSourceValue(mapper, 3.14));
        assertEquals(List.of(3.140625F), fetchSourceValue(mapper, 3.14F));
        assertEquals(List.of(3.0F), fetchSourceValue(mapper, 3));
        assertEquals(List.of(42.90625F), fetchSourceValue(mapper, "42.9"));
        assertEquals(List.of(47.125F), fetchSourceValue(mapper, 47.1231234));
        assertEquals(List.of(3.140625F, 42.90625F), fetchSourceValues(mapper, 3.14, "foo", "42.9"));
    }
}<|MERGE_RESOLUTION|>--- conflicted
+++ resolved
@@ -14,9 +14,7 @@
 import org.apache.lucene.document.Document;
 import org.apache.lucene.document.DoublePoint;
 import org.apache.lucene.document.FloatPoint;
-import org.apache.lucene.document.IntField;
 import org.apache.lucene.document.IntPoint;
-import org.apache.lucene.document.LongField;
 import org.apache.lucene.document.LongPoint;
 import org.apache.lucene.document.SortedNumericDocValuesField;
 import org.apache.lucene.index.DirectoryReader;
@@ -47,10 +45,6 @@
 import org.elasticsearch.index.mapper.NumberFieldMapper.NumberType;
 import org.elasticsearch.index.query.SearchExecutionContext;
 import org.elasticsearch.index.query.SearchExecutionContextHelper;
-<<<<<<< HEAD
-=======
-import org.elasticsearch.lucene.search.XIndexSortSortedNumericDocValuesRangeQuery;
->>>>>>> f02a3c42
 import org.elasticsearch.script.ScriptCompiler;
 import org.elasticsearch.search.MultiValueMode;
 import org.elasticsearch.xcontent.XContentBuilder;
@@ -152,73 +146,6 @@
     }
 
     public void testTermQuery() {
-<<<<<<< HEAD
-        Query[] expectedIntegerQueries = new Query[] {
-            IntField.newExactQuery("field", 42),
-            IntPoint.newExactQuery("field", 42),
-            SortedNumericDocValuesField.newSlowExactQuery("field", 42) };
-        List<TermQueryTestCase> testCases = List.of(
-            new TermQueryTestCase(NumberType.BYTE, expectedIntegerQueries),
-            new TermQueryTestCase(NumberType.SHORT, expectedIntegerQueries),
-            new TermQueryTestCase(NumberType.INTEGER, expectedIntegerQueries),
-            new TermQueryTestCase(
-                NumberType.LONG,
-                new Query[] {
-                    LongField.newExactQuery("field", 42),
-                    LongPoint.newExactQuery("field", 42),
-                    SortedNumericDocValuesField.newSlowExactQuery("field", 42) }
-            ),
-            new TermQueryTestCase(
-                NumberType.FLOAT,
-                new Query[] {
-                    FloatField.newExactQuery("field", 42),
-                    FloatPoint.newExactQuery("field", 42),
-                    SortedNumericDocValuesField.newSlowExactQuery("field", NumericUtils.floatToSortableInt(42)) }
-            ),
-            new TermQueryTestCase(
-                NumberType.DOUBLE,
-                new Query[] {
-                    DoubleField.newExactQuery("field", 42),
-                    DoublePoint.newExactQuery("field", 42),
-                    SortedNumericDocValuesField.newSlowExactQuery("field", NumericUtils.doubleToSortableLong(42)) }
-            ),
-            new TermQueryTestCase(
-                NumberType.HALF_FLOAT,
-                new Query[] {
-                    new IndexOrDocValuesQuery(
-                        HalfFloatPoint.newExactQuery("field", 42),
-                        SortedNumericDocValuesField.newSlowExactQuery("field", HalfFloatPoint.halfFloatToSortableShort(42))
-                    ),
-                    HalfFloatPoint.newExactQuery("field", 42),
-                    SortedNumericDocValuesField.newSlowExactQuery("field", HalfFloatPoint.halfFloatToSortableShort(42)) }
-            )
-        );
-
-        for (TermQueryTestCase testCase : testCases) {
-            MappedFieldType ft = new NumberFieldMapper.NumberFieldType("field", testCase.type());
-            assertEquals(testCase.expectedQueries[0], ft.termQuery("42", MOCK_CONTEXT));
-
-            ft = new NumberFieldMapper.NumberFieldType("field", testCase.type(), true, false);
-            assertEquals(testCase.expectedQueries[1], ft.termQuery("42", MOCK_CONTEXT));
-
-            ft = new NumberFieldMapper.NumberFieldType("field", testCase.type(), false, true);
-            assertEquals(testCase.expectedQueries[2], ft.termQuery("42", MOCK_CONTEXT));
-
-            MappedFieldType unsearchable = new NumberFieldMapper.NumberFieldType("field", testCase.type(), false, false);
-            IllegalArgumentException e = expectThrows(IllegalArgumentException.class, () -> unsearchable.termQuery("42", MOCK_CONTEXT));
-            assertEquals("Cannot search on field [field] since it is not indexed nor has doc values.", e.getMessage());
-
-            MappedFieldType ft2 = new NumberFieldMapper.NumberFieldType("field", testCase.type(), false, true);
-            ElasticsearchException e2 = expectThrows(
-                ElasticsearchException.class,
-                () -> ft2.termQuery("42", MOCK_CONTEXT_DISALLOW_EXPENSIVE)
-            );
-            assertEquals(
-                "Cannot search on field [field] since it is not indexed and 'search.allow_expensive_queries' is set to false.",
-                e2.getMessage()
-            );
-        }
-=======
         MappedFieldType ft = new NumberFieldMapper.NumberFieldType("field", NumberFieldMapper.NumberType.LONG);
         assertEquals(LongPoint.newExactQuery("field", 42), ft.termQuery("42", MOCK_CONTEXT));
 
@@ -235,7 +162,6 @@
             "Cannot search on field [field] since it is not indexed and 'search.allow_expensive_queries' is set to false.",
             e2.getMessage()
         );
->>>>>>> f02a3c42
     }
 
     private record OutOfRangeTermQueryTestCase(NumberType type, Object value) {}
