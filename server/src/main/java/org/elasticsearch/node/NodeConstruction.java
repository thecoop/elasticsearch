/*
 * Copyright Elasticsearch B.V. and/or licensed to Elasticsearch B.V. under one
 * or more contributor license agreements. Licensed under the Elastic License
 * 2.0 and the Server Side Public License, v 1; you may not use this file except
 * in compliance with, at your election, the Elastic License 2.0 or the Server
 * Side Public License, v 1.
 */

package org.elasticsearch.node;

import org.apache.logging.log4j.LogManager;
import org.apache.logging.log4j.Logger;
import org.apache.lucene.search.IndexSearcher;
import org.apache.lucene.util.Constants;
import org.apache.lucene.util.SetOnce;
import org.elasticsearch.Build;
import org.elasticsearch.ElasticsearchException;
import org.elasticsearch.TransportVersion;
import org.elasticsearch.action.ActionModule;
import org.elasticsearch.action.ActionRequest;
import org.elasticsearch.action.ActionResponse;
import org.elasticsearch.action.ActionType;
import org.elasticsearch.action.admin.cluster.repositories.reservedstate.ReservedRepositoryAction;
import org.elasticsearch.action.admin.indices.template.reservedstate.ReservedComposableIndexTemplateAction;
import org.elasticsearch.action.ingest.ReservedPipelineAction;
import org.elasticsearch.action.search.SearchExecutionStatsCollector;
import org.elasticsearch.action.search.SearchPhaseController;
import org.elasticsearch.action.search.SearchTransportService;
import org.elasticsearch.action.support.TransportAction;
import org.elasticsearch.action.update.UpdateHelper;
import org.elasticsearch.client.internal.Client;
import org.elasticsearch.client.internal.node.NodeClient;
import org.elasticsearch.cluster.ClusterInfoService;
import org.elasticsearch.cluster.ClusterModule;
import org.elasticsearch.cluster.ClusterName;
import org.elasticsearch.cluster.coordination.CoordinationDiagnosticsService;
import org.elasticsearch.cluster.coordination.Coordinator;
import org.elasticsearch.cluster.coordination.MasterHistoryService;
import org.elasticsearch.cluster.coordination.Reconfigurator;
import org.elasticsearch.cluster.coordination.StableMasterHealthIndicatorService;
import org.elasticsearch.cluster.desirednodes.DesiredNodesSettingsValidator;
import org.elasticsearch.cluster.metadata.IndexMetadataVerifier;
import org.elasticsearch.cluster.metadata.IndexNameExpressionResolver;
import org.elasticsearch.cluster.metadata.IndexTemplateMetadata;
import org.elasticsearch.cluster.metadata.MetadataCreateDataStreamService;
import org.elasticsearch.cluster.metadata.MetadataCreateIndexService;
import org.elasticsearch.cluster.metadata.MetadataDataStreamsService;
import org.elasticsearch.cluster.metadata.MetadataIndexTemplateService;
import org.elasticsearch.cluster.metadata.MetadataUpdateSettingsService;
import org.elasticsearch.cluster.metadata.SystemIndexMetadataUpgradeService;
import org.elasticsearch.cluster.metadata.TemplateUpgradeService;
import org.elasticsearch.cluster.node.DiscoveryNode;
import org.elasticsearch.cluster.node.DiscoveryNodeRole;
import org.elasticsearch.cluster.routing.BatchedRerouteService;
import org.elasticsearch.cluster.routing.RerouteService;
import org.elasticsearch.cluster.routing.allocation.AllocationService;
import org.elasticsearch.cluster.routing.allocation.DiskThresholdMonitor;
import org.elasticsearch.cluster.routing.allocation.ShardsAvailabilityHealthIndicatorService;
import org.elasticsearch.cluster.routing.allocation.WriteLoadForecaster;
import org.elasticsearch.cluster.service.ClusterService;
import org.elasticsearch.cluster.service.TransportVersionsFixupListener;
import org.elasticsearch.cluster.version.CompatibilityVersions;
import org.elasticsearch.common.breaker.CircuitBreaker;
import org.elasticsearch.common.component.LifecycleComponent;
import org.elasticsearch.common.inject.Injector;
import org.elasticsearch.common.inject.Key;
import org.elasticsearch.common.inject.ModulesBuilder;
import org.elasticsearch.common.io.stream.NamedWriteableRegistry;
import org.elasticsearch.common.logging.DeprecationCategory;
import org.elasticsearch.common.logging.DeprecationLogger;
import org.elasticsearch.common.logging.HeaderWarning;
import org.elasticsearch.common.network.NetworkModule;
import org.elasticsearch.common.network.NetworkService;
import org.elasticsearch.common.settings.ClusterSettings;
import org.elasticsearch.common.settings.ConsistentSettingsService;
import org.elasticsearch.common.settings.Setting;
import org.elasticsearch.common.settings.Settings;
import org.elasticsearch.common.settings.SettingsModule;
import org.elasticsearch.common.util.BigArrays;
import org.elasticsearch.common.util.PageCacheRecycler;
import org.elasticsearch.core.IOUtils;
import org.elasticsearch.discovery.DiscoveryModule;
import org.elasticsearch.env.Environment;
import org.elasticsearch.env.NodeEnvironment;
import org.elasticsearch.features.FeatureService;
import org.elasticsearch.features.FeatureSpecification;
import org.elasticsearch.gateway.GatewayAllocator;
import org.elasticsearch.gateway.GatewayMetaState;
import org.elasticsearch.gateway.GatewayModule;
import org.elasticsearch.gateway.MetaStateService;
import org.elasticsearch.gateway.PersistedClusterStateService;
import org.elasticsearch.health.HealthPeriodicLogger;
import org.elasticsearch.health.HealthService;
import org.elasticsearch.health.metadata.HealthMetadataService;
import org.elasticsearch.health.node.DiskHealthIndicatorService;
import org.elasticsearch.health.node.HealthInfoCache;
import org.elasticsearch.health.node.LocalHealthMonitor;
import org.elasticsearch.health.node.ShardsCapacityHealthIndicatorService;
import org.elasticsearch.health.node.selection.HealthNodeTaskExecutor;
import org.elasticsearch.health.stats.HealthApiStats;
import org.elasticsearch.http.HttpServerTransport;
import org.elasticsearch.index.IndexSettingProvider;
import org.elasticsearch.index.IndexSettingProviders;
import org.elasticsearch.index.IndexSettings;
import org.elasticsearch.index.IndexingPressure;
import org.elasticsearch.index.analysis.AnalysisRegistry;
import org.elasticsearch.index.engine.EngineFactory;
import org.elasticsearch.indices.ExecutorSelector;
import org.elasticsearch.indices.IndicesModule;
import org.elasticsearch.indices.IndicesService;
import org.elasticsearch.indices.ShardLimitValidator;
import org.elasticsearch.indices.SystemIndexMappingUpdateService;
import org.elasticsearch.indices.SystemIndices;
import org.elasticsearch.indices.analysis.AnalysisModule;
import org.elasticsearch.indices.breaker.BreakerSettings;
import org.elasticsearch.indices.breaker.CircuitBreakerService;
import org.elasticsearch.indices.breaker.HierarchyCircuitBreakerService;
import org.elasticsearch.indices.breaker.NoneCircuitBreakerService;
import org.elasticsearch.indices.recovery.PeerRecoverySourceService;
import org.elasticsearch.indices.recovery.PeerRecoveryTargetService;
import org.elasticsearch.indices.recovery.RecoverySettings;
import org.elasticsearch.indices.recovery.SnapshotFilesProvider;
import org.elasticsearch.indices.recovery.plan.PeerOnlyRecoveryPlannerService;
import org.elasticsearch.indices.recovery.plan.RecoveryPlannerService;
import org.elasticsearch.indices.recovery.plan.ShardSnapshotsService;
import org.elasticsearch.inference.InferenceServiceRegistry;
import org.elasticsearch.ingest.IngestService;
import org.elasticsearch.monitor.MonitorService;
import org.elasticsearch.monitor.fs.FsHealthService;
import org.elasticsearch.monitor.jvm.JvmInfo;
import org.elasticsearch.node.internal.TerminationHandler;
import org.elasticsearch.node.internal.TerminationHandlerProvider;
import org.elasticsearch.persistent.PersistentTasksClusterService;
import org.elasticsearch.persistent.PersistentTasksExecutor;
import org.elasticsearch.persistent.PersistentTasksExecutorRegistry;
import org.elasticsearch.persistent.PersistentTasksService;
import org.elasticsearch.plugins.ActionPlugin;
import org.elasticsearch.plugins.AnalysisPlugin;
import org.elasticsearch.plugins.CircuitBreakerPlugin;
import org.elasticsearch.plugins.ClusterCoordinationPlugin;
import org.elasticsearch.plugins.ClusterPlugin;
import org.elasticsearch.plugins.DiscoveryPlugin;
import org.elasticsearch.plugins.EnginePlugin;
import org.elasticsearch.plugins.HealthPlugin;
import org.elasticsearch.plugins.IndexStorePlugin;
import org.elasticsearch.plugins.InferenceServicePlugin;
import org.elasticsearch.plugins.IngestPlugin;
import org.elasticsearch.plugins.MapperPlugin;
import org.elasticsearch.plugins.MetadataUpgrader;
import org.elasticsearch.plugins.NetworkPlugin;
import org.elasticsearch.plugins.PersistentTaskPlugin;
import org.elasticsearch.plugins.Plugin;
import org.elasticsearch.plugins.PluginsService;
import org.elasticsearch.plugins.RecoveryPlannerPlugin;
import org.elasticsearch.plugins.ReloadablePlugin;
import org.elasticsearch.plugins.RepositoryPlugin;
import org.elasticsearch.plugins.ScriptPlugin;
import org.elasticsearch.plugins.SearchPlugin;
import org.elasticsearch.plugins.ShutdownAwarePlugin;
import org.elasticsearch.plugins.SystemIndexPlugin;
import org.elasticsearch.plugins.TelemetryPlugin;
import org.elasticsearch.plugins.internal.DocumentParsingObserver;
import org.elasticsearch.plugins.internal.DocumentParsingObserverPlugin;
import org.elasticsearch.plugins.internal.ReloadAwarePlugin;
import org.elasticsearch.plugins.internal.RestExtension;
import org.elasticsearch.plugins.internal.SettingsExtension;
import org.elasticsearch.readiness.ReadinessService;
import org.elasticsearch.repositories.RepositoriesModule;
import org.elasticsearch.repositories.RepositoriesService;
import org.elasticsearch.reservedstate.ReservedClusterStateHandler;
import org.elasticsearch.reservedstate.ReservedClusterStateHandlerProvider;
import org.elasticsearch.reservedstate.action.ReservedClusterSettingsAction;
import org.elasticsearch.reservedstate.service.FileSettingsService;
import org.elasticsearch.rest.RestController;
import org.elasticsearch.script.ScriptModule;
import org.elasticsearch.script.ScriptService;
import org.elasticsearch.search.SearchModule;
import org.elasticsearch.search.SearchService;
import org.elasticsearch.search.SearchUtils;
import org.elasticsearch.search.aggregations.support.AggregationUsageService;
import org.elasticsearch.shutdown.PluginShutdownService;
import org.elasticsearch.snapshots.InternalSnapshotsInfoService;
import org.elasticsearch.snapshots.RepositoryIntegrityHealthIndicatorService;
import org.elasticsearch.snapshots.RestoreService;
import org.elasticsearch.snapshots.SnapshotShardsService;
import org.elasticsearch.snapshots.SnapshotsInfoService;
import org.elasticsearch.snapshots.SnapshotsService;
import org.elasticsearch.tasks.Task;
import org.elasticsearch.tasks.TaskManager;
import org.elasticsearch.telemetry.TelemetryProvider;
import org.elasticsearch.telemetry.tracing.Tracer;
import org.elasticsearch.threadpool.ExecutorBuilder;
import org.elasticsearch.threadpool.ThreadPool;
import org.elasticsearch.transport.Transport;
import org.elasticsearch.transport.TransportService;
import org.elasticsearch.upgrades.SystemIndexMigrationExecutor;
import org.elasticsearch.usage.UsageService;
import org.elasticsearch.watcher.ResourceWatcherService;
import org.elasticsearch.xcontent.NamedXContentRegistry;

import java.io.Closeable;
import java.io.IOException;
import java.io.UncheckedIOException;
import java.util.ArrayList;
import java.util.Arrays;
import java.util.Collection;
import java.util.Collections;
import java.util.LinkedHashSet;
import java.util.List;
import java.util.Map;
import java.util.Objects;
import java.util.Optional;
import java.util.Set;
import java.util.concurrent.TimeUnit;
import java.util.function.Function;
import java.util.function.Supplier;
import java.util.function.UnaryOperator;
import java.util.stream.Collectors;
import java.util.stream.Stream;

import static org.elasticsearch.core.Types.forciblyCast;

/**
 * Class uses to perform all the operations needed to construct a {@link Node} instance.
 * <p>
 * Constructing a {@link Node} is a complex operation, involving many interdependent services.
 * Separating out this logic into a dedicated class is a lot clearer and more flexible than
 * doing all this logic inside a constructor in {@link Node}.
 */
class NodeConstruction {

    /**
     * Prepare everything needed to create a {@link Node} instance.
     *
     * @param initialEnvironment         the initial environment for this node, which will be added to by plugins
     * @param serviceProvider            provides various service implementations that could be mocked
     * @param forbidPrivateIndexSettings whether or not private index settings are forbidden when creating an index; this is used in the
     *                                   test framework for tests that rely on being able to set private settings
     */
    static NodeConstruction prepareConstruction(
        Environment initialEnvironment,
        NodeServiceProvider serviceProvider,
        boolean forbidPrivateIndexSettings
    ) {
        List<Closeable> closeables = new ArrayList<>();
        try {
            NodeConstruction constructor = new NodeConstruction(closeables);
            constructor.construct(initialEnvironment, serviceProvider, forbidPrivateIndexSettings);
            return constructor;
        } catch (IOException e) {
            IOUtils.closeWhileHandlingException(closeables);
            throw new ElasticsearchException("Failed to bind service", e);
        } catch (Throwable t) {
            IOUtils.closeWhileHandlingException(closeables);
            throw t;
        }
    }

    /**
     * See comments on Node#logger for why this is not static
     */
    private final Logger logger = LogManager.getLogger(Node.class);
    private final DeprecationLogger deprecationLogger = DeprecationLogger.getLogger(Node.class);

    private final List<Closeable> resourcesToClose;
    /*
     * References for storing in a Node
     */
    private Injector injector;
    private Environment environment;
    private NodeEnvironment nodeEnvironment;
    private PluginsService pluginsService;
    private NodeClient client;
    private Collection<LifecycleComponent> pluginLifecycleComponents;
    private Node.LocalNodeFactory localNodeFactory;
    private NodeService nodeService;
    private TerminationHandler terminationHandler;
    private NamedWriteableRegistry namedWriteableRegistry;
    private NamedXContentRegistry xContentRegistry;

    private NodeConstruction(List<Closeable> resourcesToClose) {
        this.resourcesToClose = resourcesToClose;
    }

    Injector injector() {
        return injector;
    }

    Environment environment() {
        return environment;
    }

    NodeEnvironment nodeEnvironment() {
        return nodeEnvironment;
    }

    PluginsService pluginsService() {
        return pluginsService;
    }

    NodeClient client() {
        return client;
    }

    Collection<LifecycleComponent> pluginLifecycleComponents() {
        return pluginLifecycleComponents;
    }

    Node.LocalNodeFactory localNodeFactory() {
        return localNodeFactory;
    }

    NodeService nodeService() {
        return nodeService;
    }

    TerminationHandler terminationHandler() {
        return terminationHandler;
    }

    NamedWriteableRegistry namedWriteableRegistry() {
        return namedWriteableRegistry;
    }

    NamedXContentRegistry namedXContentRegistry() {
        return xContentRegistry;
    }

    private <T> Optional<T> getSinglePlugin(Class<T> pluginClass) {
        return getSinglePlugin(pluginsService.filterPlugins(pluginClass).stream(), pluginClass);
    }

    private <T> Optional<T> getSinglePlugin(Stream<T> plugins, Class<T> pluginClass) {
        var it = plugins.iterator();
        if (it.hasNext() == false) {
            return Optional.empty();
        }
        T plugin = it.next();
        if (it.hasNext()) {
            List<T> allPlugins = new ArrayList<>();
            allPlugins.add(plugin);
            it.forEachRemaining(allPlugins::add);
            throw new IllegalStateException("A single " + pluginClass.getName() + " was expected but got :" + allPlugins);
        }
        return Optional.of(plugin);
    }

    private void construct(Environment initialEnvironment, NodeServiceProvider serviceProvider, boolean forbidPrivateIndexSettings)
        throws IOException {
        // Pass the node settings to the DeprecationLogger class so that it can have the deprecation.skip_deprecated_settings setting:
        DeprecationLogger.initialize(initialEnvironment.settings());
        Settings environmentSettings = initialEnvironment.settings();

        final JvmInfo jvmInfo = JvmInfo.jvmInfo();
        logger.info(
            "version[{}], pid[{}], build[{}/{}/{}], OS[{}/{}/{}], JVM[{}/{}/{}/{}]",
            Build.current().qualifiedVersion(),
            jvmInfo.pid(),
            Build.current().type().displayName(),
            Build.current().hash(),
            Build.current().date(),
            Constants.OS_NAME,
            Constants.OS_VERSION,
            Constants.OS_ARCH,
            Constants.JVM_VENDOR,
            Constants.JVM_NAME,
            Constants.JAVA_VERSION,
            Constants.JVM_VERSION
        );
        logger.info("JVM home [{}], using bundled JDK [{}]", System.getProperty("java.home"), jvmInfo.getUsingBundledJdk());
        logger.info("JVM arguments {}", Arrays.toString(jvmInfo.getInputArguments()));
        if (Build.current().isProductionRelease() == false) {
            logger.warn(
                "version [{}] is a pre-release version of Elasticsearch and is not suitable for production",
                Build.current().qualifiedVersion()
            );
        }
        if (Environment.PATH_SHARED_DATA_SETTING.exists(environmentSettings)) {
            // NOTE: this must be done with an explicit check here because the deprecation property on a path setting will
            // cause ES to fail to start since logging is not yet initialized on first read of the setting
            deprecationLogger.warn(
                DeprecationCategory.SETTINGS,
                "shared-data-path",
                "setting [path.shared_data] is deprecated and will be removed in a future release"
            );
        }

        if (initialEnvironment.dataFiles().length > 1) {
            // NOTE: we use initialEnvironment here, but assertEquivalent below ensures the data paths do not change
            deprecationLogger.warn(
                DeprecationCategory.SETTINGS,
                "multiple-data-paths",
                "Configuring multiple [path.data] paths is deprecated. Use RAID or other system level features for utilizing "
                    + "multiple disks. This feature will be removed in a future release."
            );
        }
        if (Environment.dataPathUsesList(environmentSettings)) {
            // already checked for multiple values above, so if this is a list it is a single valued list
            deprecationLogger.warn(
                DeprecationCategory.SETTINGS,
                "multiple-data-paths-list",
                "Configuring [path.data] with a list is deprecated. Instead specify as a string value."
            );
        }

        if (logger.isDebugEnabled()) {
            logger.debug(
                "using config [{}], data [{}], logs [{}], plugins [{}]",
                initialEnvironment.configFile(),
                Arrays.toString(initialEnvironment.dataFiles()),
                initialEnvironment.logsFile(),
                initialEnvironment.pluginsFile()
            );
        }

        Node.deleteTemporaryApmConfig(
            jvmInfo,
            (e, apmConfig) -> logger.error("failed to delete temporary APM config file [{}], reason: [{}]", apmConfig, e.getMessage())
        );

        pluginsService = serviceProvider.newPluginService(initialEnvironment, environmentSettings);
        final Settings settings = Node.mergePluginSettings(pluginsService.pluginMap(), environmentSettings);

        /*
         * Create the environment based on the finalized view of the settings. This is to ensure that components get the same setting
         * values, no matter they ask for them from.
         */
        environment = new Environment(settings, initialEnvironment.configFile());
        Environment.assertEquivalent(initialEnvironment, environment);

        final List<ExecutorBuilder<?>> executorBuilders = pluginsService.flatMap(p -> p.getExecutorBuilders(settings)).toList();

        final ThreadPool threadPool = new ThreadPool(settings, executorBuilders.toArray(new ExecutorBuilder<?>[0]));
        resourcesToClose.add(() -> ThreadPool.terminate(threadPool, 10, TimeUnit.SECONDS));
        final ResourceWatcherService resourceWatcherService = new ResourceWatcherService(settings, threadPool);
        resourcesToClose.add(resourceWatcherService);
        // adds the context to the DeprecationLogger so that it does not need to be injected everywhere
        HeaderWarning.setThreadContext(threadPool.getThreadContext());
        resourcesToClose.add(() -> HeaderWarning.removeThreadContext(threadPool.getThreadContext()));

        final Set<String> taskHeaders = Stream.concat(
            pluginsService.filterPlugins(ActionPlugin.class).stream().flatMap(p -> p.getTaskHeaders().stream()),
            Task.HEADERS_TO_COPY.stream()
        ).collect(Collectors.toSet());

        final TelemetryProvider telemetryProvider = getSinglePlugin(TelemetryPlugin.class).map(p -> p.getTelemetryProvider(settings))
            .orElse(TelemetryProvider.NOOP);

        final Tracer tracer = telemetryProvider.getTracer();

        final TaskManager taskManager = new TaskManager(settings, threadPool, taskHeaders, tracer);

        // register the node.data, node.ingest, node.master, node.remote_cluster_client settings here so we can mark them private
        final List<Setting<?>> additionalSettings = new ArrayList<>(pluginsService.flatMap(Plugin::getSettings).toList());
        for (final ExecutorBuilder<?> builder : threadPool.builders()) {
            additionalSettings.addAll(builder.getRegisteredSettings());
        }
        SettingsExtension.load().forEach(e -> additionalSettings.addAll(e.getSettings()));
        client = new NodeClient(settings, threadPool);

        final ScriptModule scriptModule = new ScriptModule(settings, pluginsService.filterPlugins(ScriptPlugin.class));
        final ScriptService scriptService = serviceProvider.newScriptService(
            pluginsService,
            settings,
            scriptModule.engines,
            scriptModule.contexts,
            threadPool::absoluteTimeInMillis
        );
        AnalysisModule analysisModule = new AnalysisModule(
            environment,
            pluginsService.filterPlugins(AnalysisPlugin.class),
            pluginsService.getStablePluginRegistry()
        );
        // this is as early as we can validate settings at this point. we already pass them to ScriptModule as well as ThreadPool
        // so we might be late here already

        final SettingsModule settingsModule = new SettingsModule(
            settings,
            additionalSettings,
            pluginsService.flatMap(Plugin::getSettingsFilter).toList()
        );

        // creating `NodeEnvironment` breaks the ability to rollback to 7.x on an 8.0 upgrade (`upgradeLegacyNodeFolders`) so do this
        // after settings validation.
        nodeEnvironment = new NodeEnvironment(environmentSettings, environment);
        logger.info(
            "node name [{}], node ID [{}], cluster name [{}], roles {}",
            Node.NODE_NAME_SETTING.get(environmentSettings),
            nodeEnvironment.nodeId(),
            ClusterName.CLUSTER_NAME_SETTING.get(environmentSettings).value(),
            DiscoveryNode.getRolesFromSettings(settings)
                .stream()
                .map(DiscoveryNodeRole::roleName)
                .collect(Collectors.toCollection(LinkedHashSet::new))
        );
        resourcesToClose.add(nodeEnvironment);
        localNodeFactory = new Node.LocalNodeFactory(settings, nodeEnvironment.nodeId());

        ScriptModule.registerClusterSettingsListeners(scriptService, settingsModule.getClusterSettings());
        final NetworkService networkService = new NetworkService(
            pluginsService.filterPlugins(DiscoveryPlugin.class)
                .stream()
                .map(d -> d.getCustomNameResolver(environment.settings()))
                .filter(Objects::nonNull)
                .toList()
        );

        List<ClusterPlugin> clusterPlugins = pluginsService.filterPlugins(ClusterPlugin.class);
        final ClusterService clusterService = new ClusterService(settings, settingsModule.getClusterSettings(), threadPool, taskManager);
        clusterService.addStateApplier(scriptService);
        resourcesToClose.add(clusterService);

        final Set<Setting<?>> consistentSettings = settingsModule.getConsistentSettings();
        if (consistentSettings.isEmpty() == false) {
            clusterService.addLocalNodeMasterListener(
                new ConsistentSettingsService(settings, clusterService, consistentSettings).newHashPublisher()
            );
        }

        Supplier<DocumentParsingObserver> documentParsingObserverSupplier = getDocumentParsingObserverSupplier();

        var factoryContext = new InferenceServicePlugin.InferenceServiceFactoryContext(client);
        final InferenceServiceRegistry inferenceServiceRegistry = new InferenceServiceRegistry(
            pluginsService.filterPlugins(InferenceServicePlugin.class),
            factoryContext
        );

        final IngestService ingestService = new IngestService(
            clusterService,
            threadPool,
            environment,
            scriptService,
            analysisModule.getAnalysisRegistry(),
            pluginsService.filterPlugins(IngestPlugin.class),
            client,
            IngestService.createGrokThreadWatchdog(environment, threadPool),
            documentParsingObserverSupplier
        );
        final SetOnce<RepositoriesService> repositoriesServiceReference = new SetOnce<>();
        final ClusterInfoService clusterInfoService = serviceProvider.newClusterInfoService(
            pluginsService,
            settings,
            clusterService,
            threadPool,
            client
        );
        final UsageService usageService = new UsageService();

        SearchModule searchModule = new SearchModule(settings, pluginsService.filterPlugins(SearchPlugin.class));
        IndexSearcher.setMaxClauseCount(SearchUtils.calculateMaxClauseValue(threadPool));
        final NamedWriteableRegistry namedWriteableRegistry = new NamedWriteableRegistry(
            Stream.of(
                NetworkModule.getNamedWriteables().stream(),
                IndicesModule.getNamedWriteables().stream(),
                searchModule.getNamedWriteables().stream(),
                pluginsService.flatMap(Plugin::getNamedWriteables),
                ClusterModule.getNamedWriteables().stream(),
                SystemIndexMigrationExecutor.getNamedWriteables().stream(),
                inferenceServiceRegistry.getNamedWriteables().stream()
            ).flatMap(Function.identity()).toList()
        );
        NamedXContentRegistry xContentRegistry = new NamedXContentRegistry(
            Stream.of(
                NetworkModule.getNamedXContents().stream(),
                IndicesModule.getNamedXContents().stream(),
                searchModule.getNamedXContents().stream(),
                pluginsService.flatMap(Plugin::getNamedXContent),
                ClusterModule.getNamedXWriteables().stream(),
                SystemIndexMigrationExecutor.getNamedXContentParsers().stream(),
                HealthNodeTaskExecutor.getNamedXContentParsers().stream()
            ).flatMap(Function.identity()).toList()
        );
        final List<SystemIndices.Feature> features = pluginsService.filterPlugins(SystemIndexPlugin.class).stream().map(plugin -> {
            SystemIndices.validateFeatureName(plugin.getFeatureName(), plugin.getClass().getCanonicalName());
            return SystemIndices.Feature.fromSystemIndexPlugin(plugin, settings);
        }).toList();
        final SystemIndices systemIndices = new SystemIndices(features);
        final ExecutorSelector executorSelector = systemIndices.getExecutorSelector();

        ModulesBuilder modules = new ModulesBuilder();
        final MonitorService monitorService = new MonitorService(settings, nodeEnvironment, threadPool);
        final FsHealthService fsHealthService = new FsHealthService(
            settings,
            clusterService.getClusterSettings(),
            threadPool,
            nodeEnvironment
        );
        final SetOnce<RerouteService> rerouteServiceReference = new SetOnce<>();
        final InternalSnapshotsInfoService snapshotsInfoService = new InternalSnapshotsInfoService(
            settings,
            clusterService,
            repositoriesServiceReference::get,
            rerouteServiceReference::get
        );
        final WriteLoadForecaster writeLoadForecaster = getWriteLoadForecaster(threadPool, settings, clusterService.getClusterSettings());
        final ClusterModule clusterModule = new ClusterModule(
            settings,
            clusterService,
            clusterPlugins,
            clusterInfoService,
            snapshotsInfoService,
            threadPool,
            systemIndices,
            writeLoadForecaster
        );
        modules.add(clusterModule);
        IndicesModule indicesModule = new IndicesModule(pluginsService.filterPlugins(MapperPlugin.class));
        modules.add(indicesModule);

        List<BreakerSettings> pluginCircuitBreakers = pluginsService.filterPlugins(CircuitBreakerPlugin.class)
            .stream()
            .map(plugin -> plugin.getCircuitBreaker(settings))
            .toList();
        final CircuitBreakerService circuitBreakerService = createCircuitBreakerService(
            settingsModule.getSettings(),
            pluginCircuitBreakers,
            settingsModule.getClusterSettings()
        );
        pluginsService.filterPlugins(CircuitBreakerPlugin.class).forEach(plugin -> {
            CircuitBreaker breaker = circuitBreakerService.getBreaker(plugin.getCircuitBreaker(settings).getName());
            plugin.setCircuitBreaker(breaker);
        });
        resourcesToClose.add(circuitBreakerService);
        modules.add(new GatewayModule());

        CompatibilityVersions compatibilityVersions = new CompatibilityVersions(
            TransportVersion.current(),
            systemIndices.getMappingsVersions()
        );
        PageCacheRecycler pageCacheRecycler = serviceProvider.newPageCacheRecycler(pluginsService, settings);
        BigArrays bigArrays = serviceProvider.newBigArrays(pluginsService, pageCacheRecycler, circuitBreakerService);
        modules.add(settingsModule);
        final MetaStateService metaStateService = new MetaStateService(nodeEnvironment, xContentRegistry);
        final PersistedClusterStateService persistedClusterStateService = newPersistedClusterStateService(
            xContentRegistry,
            clusterService.getClusterSettings(),
            threadPool,
            compatibilityVersions
        );

        // collect engine factory providers from plugins
        final Collection<EnginePlugin> enginePlugins = pluginsService.filterPlugins(EnginePlugin.class);
        final Collection<Function<IndexSettings, Optional<EngineFactory>>> engineFactoryProviders = enginePlugins.stream()
            .<Function<IndexSettings, Optional<EngineFactory>>>map(plugin -> plugin::getEngineFactory)
            .toList();

        final Map<String, IndexStorePlugin.DirectoryFactory> indexStoreFactories = pluginsService.filterPlugins(IndexStorePlugin.class)
            .stream()
            .map(IndexStorePlugin::getDirectoryFactories)
            .flatMap(m -> m.entrySet().stream())
            .collect(Collectors.toMap(Map.Entry::getKey, Map.Entry::getValue));

        final Map<String, IndexStorePlugin.RecoveryStateFactory> recoveryStateFactories = pluginsService.filterPlugins(
            IndexStorePlugin.class
        )
            .stream()
            .map(IndexStorePlugin::getRecoveryStateFactories)
            .flatMap(m -> m.entrySet().stream())
            .collect(Collectors.toMap(Map.Entry::getKey, Map.Entry::getValue));

        final List<IndexStorePlugin.IndexFoldersDeletionListener> indexFoldersDeletionListeners = pluginsService.filterPlugins(
            IndexStorePlugin.class
        ).stream().map(IndexStorePlugin::getIndexFoldersDeletionListeners).flatMap(List::stream).toList();

        final Map<String, IndexStorePlugin.SnapshotCommitSupplier> snapshotCommitSuppliers = pluginsService.filterPlugins(
            IndexStorePlugin.class
        )
            .stream()
            .map(IndexStorePlugin::getSnapshotCommitSuppliers)
            .flatMap(m -> m.entrySet().stream())
            .collect(Collectors.toMap(Map.Entry::getKey, Map.Entry::getValue));

        if (DiscoveryNode.isMasterNode(settings)) {
            clusterService.addListener(new SystemIndexMappingUpdateService(systemIndices, client));
            clusterService.addListener(new TransportVersionsFixupListener(clusterService, client.admin().cluster(), threadPool));
        }

        final RerouteService rerouteService = new BatchedRerouteService(clusterService, clusterModule.getAllocationService()::reroute);
        rerouteServiceReference.set(rerouteService);
        clusterService.setRerouteService(rerouteService);

        final IndicesService indicesService = new IndicesService(
            settings,
            pluginsService,
            nodeEnvironment,
            xContentRegistry,
            analysisModule.getAnalysisRegistry(),
            clusterModule.getIndexNameExpressionResolver(),
            indicesModule.getMapperRegistry(),
            namedWriteableRegistry,
            threadPool,
            settingsModule.getIndexScopedSettings(),
            circuitBreakerService,
            bigArrays,
            scriptService,
            clusterService,
            client,
            metaStateService,
            engineFactoryProviders,
            indexStoreFactories,
            searchModule.getValuesSourceRegistry(),
            recoveryStateFactories,
            indexFoldersDeletionListeners,
            snapshotCommitSuppliers,
            searchModule.getRequestCacheKeyDifferentiator(),
            documentParsingObserverSupplier
        );

        final var parameters = new IndexSettingProvider.Parameters(indicesService::createIndexMapperServiceForValidation);
        IndexSettingProviders indexSettingProviders = new IndexSettingProviders(
            pluginsService.flatMap(p -> p.getAdditionalIndexSettingProviders(parameters)).collect(Collectors.toSet())
        );

        final ShardLimitValidator shardLimitValidator = new ShardLimitValidator(settings, clusterService);
        final MetadataCreateIndexService metadataCreateIndexService = new MetadataCreateIndexService(
            settings,
            clusterService,
            indicesService,
            clusterModule.getAllocationService(),
            shardLimitValidator,
            environment,
            settingsModule.getIndexScopedSettings(),
            threadPool,
            xContentRegistry,
            systemIndices,
            forbidPrivateIndexSettings,
            indexSettingProviders
        );

        final MetadataCreateDataStreamService metadataCreateDataStreamService = new MetadataCreateDataStreamService(
            threadPool,
            clusterService,
            metadataCreateIndexService
        );
        final MetadataDataStreamsService metadataDataStreamsService = new MetadataDataStreamsService(clusterService, indicesService);

        final MetadataUpdateSettingsService metadataUpdateSettingsService = new MetadataUpdateSettingsService(
            clusterService,
            clusterModule.getAllocationService(),
            settingsModule.getIndexScopedSettings(),
            indicesService,
            shardLimitValidator,
            threadPool
        );

        FeatureService featureService = new FeatureService(pluginsService.loadServiceProviders(FeatureSpecification.class));

<<<<<<< HEAD
        Plugin.PluginServices services = new Plugin.PluginServices() {
            @Override
            public Client client() {
                return client;
            }

            @Override
            public ClusterService clusterService() {
                return clusterService;
            }

            @Override
            public ThreadPool threadPool() {
                return threadPool;
            }

            @Override
            public ResourceWatcherService resourceWatcherService() {
                return resourceWatcherService;
            }

            @Override
            public ScriptService scriptService() {
                return scriptService;
            }

            @Override
            public NamedXContentRegistry xContentRegistry() {
                return xContentRegistry;
            }

            @Override
            public Environment environment() {
                return environment;
            }

            @Override
            public NodeEnvironment nodeEnvironment() {
                return nodeEnvironment;
            }

            @Override
            public NamedWriteableRegistry namedWriteableRegistry() {
                return namedWriteableRegistry;
            }

            @Override
            public IndexNameExpressionResolver indexNameExpressionResolver() {
                return clusterModule.getIndexNameExpressionResolver();
            }

            @Override
            public Supplier<RepositoriesService> repositoriesServiceSupplier() {
                return repositoriesServiceReference::get;
            }

            @Override
            public TelemetryProvider telemetryProvider() {
                return telemetryProvider;
            }

            @Override
            public AllocationService allocationService() {
                return clusterModule.getAllocationService();
            }

            @Override
            public IndicesService indicesService() {
                return indicesService;
            }

            @Override
            public FeatureService featureService() {
                return featureService;
            }
        };

        Collection<?> pluginComponents = pluginsService.flatMap(p -> p.createComponents(services)).toList();
=======
        record PluginServiceInstances(
            Client client,
            ClusterService clusterService,
            ThreadPool threadPool,
            ResourceWatcherService resourceWatcherService,
            ScriptService scriptService,
            NamedXContentRegistry xContentRegistry,
            Environment environment,
            NodeEnvironment nodeEnvironment,
            NamedWriteableRegistry namedWriteableRegistry,
            IndexNameExpressionResolver indexNameExpressionResolver,
            Supplier<RepositoriesService> repositoriesServiceSupplier,
            TelemetryProvider telemetryProvider,
            AllocationService allocationService,
            IndicesService indicesService,
            FeatureService featureService
        ) implements Plugin.PluginServices {}
        PluginServiceInstances pluginServices = new PluginServiceInstances(
            client,
            clusterService,
            threadPool,
            resourceWatcherService,
            scriptService,
            xContentRegistry,
            environment,
            nodeEnvironment,
            namedWriteableRegistry,
            clusterModule.getIndexNameExpressionResolver(),
            repositoriesServiceReference::get,
            telemetryProvider,
            clusterModule.getAllocationService(),
            indicesService,
            featureService
        );

        Collection<?> pluginComponents = pluginsService.flatMap(p -> p.createComponents(pluginServices)).toList();
>>>>>>> 5ce89da8

        List<ReservedClusterStateHandler<?>> reservedStateHandlers = new ArrayList<>();

        // add all reserved state handlers from server
        reservedStateHandlers.add(new ReservedClusterSettingsAction(settingsModule.getClusterSettings()));

        var templateService = new MetadataIndexTemplateService(
            clusterService,
            metadataCreateIndexService,
            indicesService,
            settingsModule.getIndexScopedSettings(),
            xContentRegistry,
            systemIndices,
            indexSettingProviders
        );

        reservedStateHandlers.add(new ReservedComposableIndexTemplateAction(templateService, settingsModule.getIndexScopedSettings()));

        // add all reserved state handlers from plugins
        pluginsService.loadServiceProviders(ReservedClusterStateHandlerProvider.class)
            .forEach(h -> reservedStateHandlers.addAll(h.handlers()));

        var terminationHandlers = pluginsService.loadServiceProviders(TerminationHandlerProvider.class)
            .stream()
            .map(TerminationHandlerProvider::handler);
        terminationHandler = getSinglePlugin(terminationHandlers, TerminationHandler.class).orElse(null);

        ActionModule actionModule = new ActionModule(
            settings,
            clusterModule.getIndexNameExpressionResolver(),
            settingsModule.getIndexScopedSettings(),
            settingsModule.getClusterSettings(),
            settingsModule.getSettingsFilter(),
            threadPool,
            pluginsService.filterPlugins(ActionPlugin.class),
            client,
            circuitBreakerService,
            usageService,
            systemIndices,
            tracer,
            clusterService,
            reservedStateHandlers,
            pluginsService.loadSingletonServiceProvider(RestExtension.class, RestExtension::allowAll)
        );
        modules.add(actionModule);

        final RestController restController = actionModule.getRestController();
        final NetworkModule networkModule = new NetworkModule(
            settings,
            pluginsService.filterPlugins(NetworkPlugin.class),
            threadPool,
            bigArrays,
            pageCacheRecycler,
            circuitBreakerService,
            namedWriteableRegistry,
            xContentRegistry,
            networkService,
            restController,
            actionModule::copyRequestHeadersToThreadContext,
            clusterService.getClusterSettings(),
            tracer
        );
        Collection<UnaryOperator<Map<String, IndexTemplateMetadata>>> indexTemplateMetadataUpgraders = pluginsService.map(
            Plugin::getIndexTemplateMetadataUpgrader
        ).toList();
        final MetadataUpgrader metadataUpgrader = new MetadataUpgrader(indexTemplateMetadataUpgraders);
        final IndexMetadataVerifier indexMetadataVerifier = new IndexMetadataVerifier(
            settings,
            clusterService,
            xContentRegistry,
            indicesModule.getMapperRegistry(),
            settingsModule.getIndexScopedSettings(),
            scriptService
        );
        if (DiscoveryNode.isMasterNode(settings)) {
            clusterService.addListener(new SystemIndexMetadataUpgradeService(systemIndices, clusterService));
            clusterService.addListener(new TemplateUpgradeService(client, clusterService, threadPool, indexTemplateMetadataUpgraders));
        }
        final Transport transport = networkModule.getTransportSupplier().get();
        final TransportService transportService = serviceProvider.newTransportService(
            pluginsService,
            settings,
            transport,
            threadPool,
            networkModule.getTransportInterceptor(),
            localNodeFactory,
            settingsModule.getClusterSettings(),
            taskManager,
            tracer
        );
        final GatewayMetaState gatewayMetaState = new GatewayMetaState();
        final ResponseCollectorService responseCollectorService = new ResponseCollectorService(clusterService);
        final SearchTransportService searchTransportService = new SearchTransportService(
            transportService,
            client,
            SearchExecutionStatsCollector.makeWrapper(responseCollectorService)
        );
        final HttpServerTransport httpServerTransport = serviceProvider.newHttpTransport(pluginsService, networkModule);
        final IndexingPressure indexingLimits = new IndexingPressure(settings);

        final RecoverySettings recoverySettings = new RecoverySettings(settings, settingsModule.getClusterSettings());
        RepositoriesModule repositoriesModule = new RepositoriesModule(
            environment,
            pluginsService.filterPlugins(RepositoryPlugin.class),
            transportService,
            clusterService,
            bigArrays,
            xContentRegistry,
            recoverySettings,
            telemetryProvider
        );
        RepositoriesService repositoryService = repositoriesModule.getRepositoryService();
        repositoriesServiceReference.set(repositoryService);
        SnapshotsService snapshotsService = new SnapshotsService(
            settings,
            clusterService,
            clusterModule.getIndexNameExpressionResolver(),
            repositoryService,
            transportService,
            actionModule.getActionFilters(),
            systemIndices
        );
        SnapshotShardsService snapshotShardsService = new SnapshotShardsService(
            settings,
            clusterService,
            repositoryService,
            transportService,
            indicesService
        );

        actionModule.getReservedClusterStateService().installStateHandler(new ReservedRepositoryAction(repositoryService));
        actionModule.getReservedClusterStateService().installStateHandler(new ReservedPipelineAction());

        FileSettingsService fileSettingsService = new FileSettingsService(
            clusterService,
            actionModule.getReservedClusterStateService(),
            environment
        );

        RestoreService restoreService = new RestoreService(
            clusterService,
            repositoryService,
            clusterModule.getAllocationService(),
            metadataCreateIndexService,
            indexMetadataVerifier,
            shardLimitValidator,
            systemIndices,
            indicesService,
            fileSettingsService,
            threadPool
        );
        final DiskThresholdMonitor diskThresholdMonitor = new DiskThresholdMonitor(
            settings,
            clusterService::state,
            clusterService.getClusterSettings(),
            client,
            threadPool::relativeTimeInMillis,
            rerouteService
        );
        clusterInfoService.addListener(diskThresholdMonitor::onNewInfo);

        final DiscoveryModule discoveryModule = new DiscoveryModule(
            settings,
            transportService,
            client,
            namedWriteableRegistry,
            networkService,
            clusterService.getMasterService(),
            clusterService.getClusterApplierService(),
            clusterService.getClusterSettings(),
            pluginsService.filterPlugins(DiscoveryPlugin.class),
            pluginsService.filterPlugins(ClusterCoordinationPlugin.class),
            clusterModule.getAllocationService(),
            environment.configFile(),
            gatewayMetaState,
            rerouteService,
            fsHealthService,
            circuitBreakerService,
            compatibilityVersions,
            featureService.getNodeFeatures()
        );
        this.nodeService = new NodeService(
            settings,
            threadPool,
            monitorService,
            discoveryModule.getCoordinator(),
            transportService,
            indicesService,
            pluginsService,
            circuitBreakerService,
            scriptService,
            httpServerTransport,
            ingestService,
            clusterService,
            settingsModule.getSettingsFilter(),
            responseCollectorService,
            searchTransportService,
            indexingLimits,
            searchModule.getValuesSourceRegistry().getUsageService(),
            repositoryService
        );

        final SearchService searchService = serviceProvider.newSearchService(
            pluginsService,
            clusterService,
            indicesService,
            threadPool,
            scriptService,
            bigArrays,
            searchModule.getFetchPhase(),
            responseCollectorService,
            circuitBreakerService,
            executorSelector,
            tracer
        );

        final PersistentTasksService persistentTasksService = new PersistentTasksService(clusterService, threadPool, client);
        final SystemIndexMigrationExecutor systemIndexMigrationExecutor = new SystemIndexMigrationExecutor(
            client,
            clusterService,
            systemIndices,
            metadataUpdateSettingsService,
            metadataCreateIndexService,
            settingsModule.getIndexScopedSettings()
        );
        final HealthNodeTaskExecutor healthNodeTaskExecutor = HealthNodeTaskExecutor.create(
            clusterService,
            persistentTasksService,
            settings,
            clusterService.getClusterSettings()
        );
        final Stream<PersistentTasksExecutor<?>> builtinTaskExecutors = Stream.of(systemIndexMigrationExecutor, healthNodeTaskExecutor);
        final Stream<PersistentTasksExecutor<?>> pluginTaskExecutors = pluginsService.filterPlugins(PersistentTaskPlugin.class)
            .stream()
            .map(
                p -> p.getPersistentTasksExecutor(
                    clusterService,
                    threadPool,
                    client,
                    settingsModule,
                    clusterModule.getIndexNameExpressionResolver()
                )
            )
            .flatMap(List::stream);
        final PersistentTasksExecutorRegistry registry = new PersistentTasksExecutorRegistry(
            Stream.concat(pluginTaskExecutors, builtinTaskExecutors).toList()
        );
        final PersistentTasksClusterService persistentTasksClusterService = new PersistentTasksClusterService(
            settings,
            registry,
            clusterService,
            threadPool
        );
        resourcesToClose.add(persistentTasksClusterService);

        PluginShutdownService pluginShutdownService = new PluginShutdownService(pluginsService.filterPlugins(ShutdownAwarePlugin.class));
        clusterService.addListener(pluginShutdownService);

        final RecoveryPlannerService recoveryPlannerService = getRecoveryPlannerService(threadPool, clusterService, repositoryService);
        final DesiredNodesSettingsValidator desiredNodesSettingsValidator = new DesiredNodesSettingsValidator();

        final MasterHistoryService masterHistoryService = new MasterHistoryService(transportService, threadPool, clusterService);
        final CoordinationDiagnosticsService coordinationDiagnosticsService = new CoordinationDiagnosticsService(
            clusterService,
            transportService,
            discoveryModule.getCoordinator(),
            masterHistoryService
        );
        final HealthService healthService = createHealthService(
            clusterService,
            clusterModule,
            coordinationDiagnosticsService,
            threadPool,
            systemIndices
        );
        HealthPeriodicLogger healthPeriodicLogger = createHealthPeriodicLogger(clusterService, settings, client, healthService);
        healthPeriodicLogger.init();
        HealthMetadataService healthMetadataService = HealthMetadataService.create(clusterService, settings);
        LocalHealthMonitor localHealthMonitor = LocalHealthMonitor.create(settings, clusterService, nodeService, threadPool, client);
        HealthInfoCache nodeHealthOverview = HealthInfoCache.create(clusterService);
        HealthApiStats healthApiStats = new HealthApiStats();

        List<ReloadablePlugin> reloadablePlugins = pluginsService.filterPlugins(ReloadablePlugin.class);
        pluginsService.filterPlugins(ReloadAwarePlugin.class).forEach(p -> p.setReloadCallback(wrapPlugins(reloadablePlugins)));

        modules.add(b -> {
            b.bind(NodeService.class).toInstance(nodeService);
            b.bind(NamedXContentRegistry.class).toInstance(xContentRegistry);
            b.bind(PluginsService.class).toInstance(pluginsService);
            b.bind(Client.class).toInstance(client);
            b.bind(NodeClient.class).toInstance(client);
            b.bind(Environment.class).toInstance(environment);
            b.bind(ThreadPool.class).toInstance(threadPool);
            b.bind(NodeEnvironment.class).toInstance(nodeEnvironment);
            b.bind(ResourceWatcherService.class).toInstance(resourceWatcherService);
            b.bind(CircuitBreakerService.class).toInstance(circuitBreakerService);
            b.bind(BigArrays.class).toInstance(bigArrays);
            b.bind(PageCacheRecycler.class).toInstance(pageCacheRecycler);
            b.bind(ScriptService.class).toInstance(scriptService);
            b.bind(AnalysisRegistry.class).toInstance(analysisModule.getAnalysisRegistry());
            b.bind(IngestService.class).toInstance(ingestService);
            b.bind(IndexingPressure.class).toInstance(indexingLimits);
            b.bind(UsageService.class).toInstance(usageService);
            b.bind(AggregationUsageService.class).toInstance(searchModule.getValuesSourceRegistry().getUsageService());
            b.bind(NamedWriteableRegistry.class).toInstance(namedWriteableRegistry);
            b.bind(MetadataUpgrader.class).toInstance(metadataUpgrader);
            b.bind(MetaStateService.class).toInstance(metaStateService);
            b.bind(PersistedClusterStateService.class).toInstance(persistedClusterStateService);
            b.bind(IndicesService.class).toInstance(indicesService);
            b.bind(MetadataCreateIndexService.class).toInstance(metadataCreateIndexService);
            b.bind(MetadataCreateDataStreamService.class).toInstance(metadataCreateDataStreamService);
            b.bind(MetadataDataStreamsService.class).toInstance(metadataDataStreamsService);
            b.bind(MetadataUpdateSettingsService.class).toInstance(metadataUpdateSettingsService);
            b.bind(SearchService.class).toInstance(searchService);
            b.bind(SearchTransportService.class).toInstance(searchTransportService);
            b.bind(SearchPhaseController.class).toInstance(new SearchPhaseController(searchService::aggReduceContextBuilder));
            b.bind(Transport.class).toInstance(transport);
            b.bind(TransportService.class).toInstance(transportService);
            b.bind(NetworkService.class).toInstance(networkService);
            b.bind(UpdateHelper.class).toInstance(new UpdateHelper(scriptService));
            b.bind(IndexMetadataVerifier.class).toInstance(indexMetadataVerifier);
            b.bind(ClusterInfoService.class).toInstance(clusterInfoService);
            b.bind(SnapshotsInfoService.class).toInstance(snapshotsInfoService);
            b.bind(GatewayMetaState.class).toInstance(gatewayMetaState);
            b.bind(FeatureService.class).toInstance(featureService);
            b.bind(Coordinator.class).toInstance(discoveryModule.getCoordinator());
            b.bind(Reconfigurator.class).toInstance(discoveryModule.getReconfigurator());
            {
                serviceProvider.processRecoverySettings(pluginsService, settingsModule.getClusterSettings(), recoverySettings);
                final SnapshotFilesProvider snapshotFilesProvider = new SnapshotFilesProvider(repositoryService);
                b.bind(PeerRecoverySourceService.class)
                    .toInstance(
                        new PeerRecoverySourceService(
                            transportService,
                            indicesService,
                            clusterService,
                            recoverySettings,
                            recoveryPlannerService
                        )
                    );
                b.bind(PeerRecoveryTargetService.class)
                    .toInstance(
                        new PeerRecoveryTargetService(
                            client,
                            threadPool,
                            transportService,
                            recoverySettings,
                            clusterService,
                            snapshotFilesProvider
                        )
                    );
            }
            b.bind(HttpServerTransport.class).toInstance(httpServerTransport);
            pluginComponents.forEach(p -> {
                if (p instanceof PluginComponentBinding<?, ?> pcb) {
                    @SuppressWarnings("unchecked")
                    Class<Object> clazz = (Class<Object>) pcb.inter();
                    b.bind(clazz).toInstance(pcb.impl());

                } else {
                    @SuppressWarnings("unchecked")
                    Class<Object> clazz = (Class<Object>) p.getClass();
                    b.bind(clazz).toInstance(p);
                }
            });
            b.bind(PersistentTasksService.class).toInstance(persistentTasksService);
            b.bind(PersistentTasksClusterService.class).toInstance(persistentTasksClusterService);
            b.bind(PersistentTasksExecutorRegistry.class).toInstance(registry);
            b.bind(RepositoriesService.class).toInstance(repositoryService);
            b.bind(SnapshotsService.class).toInstance(snapshotsService);
            b.bind(SnapshotShardsService.class).toInstance(snapshotShardsService);
            b.bind(RestoreService.class).toInstance(restoreService);
            b.bind(RerouteService.class).toInstance(rerouteService);
            b.bind(ShardLimitValidator.class).toInstance(shardLimitValidator);
            b.bind(FsHealthService.class).toInstance(fsHealthService);
            b.bind(SystemIndices.class).toInstance(systemIndices);
            b.bind(PluginShutdownService.class).toInstance(pluginShutdownService);
            b.bind(ExecutorSelector.class).toInstance(executorSelector);
            b.bind(IndexSettingProviders.class).toInstance(indexSettingProviders);
            b.bind(DesiredNodesSettingsValidator.class).toInstance(desiredNodesSettingsValidator);
            b.bind(HealthService.class).toInstance(healthService);
            b.bind(MasterHistoryService.class).toInstance(masterHistoryService);
            b.bind(CoordinationDiagnosticsService.class).toInstance(coordinationDiagnosticsService);
            b.bind(HealthNodeTaskExecutor.class).toInstance(healthNodeTaskExecutor);
            b.bind(HealthMetadataService.class).toInstance(healthMetadataService);
            b.bind(LocalHealthMonitor.class).toInstance(localHealthMonitor);
            b.bind(HealthInfoCache.class).toInstance(nodeHealthOverview);
            b.bind(HealthApiStats.class).toInstance(healthApiStats);
            b.bind(Tracer.class).toInstance(tracer);
            b.bind(FileSettingsService.class).toInstance(fileSettingsService);
            b.bind(WriteLoadForecaster.class).toInstance(writeLoadForecaster);
            b.bind(HealthPeriodicLogger.class).toInstance(healthPeriodicLogger);
            b.bind(CompatibilityVersions.class).toInstance(compatibilityVersions);
            b.bind(InferenceServiceRegistry.class).toInstance(inferenceServiceRegistry);
        });

        if (ReadinessService.enabled(environment)) {
            modules.add(
                b -> b.bind(ReadinessService.class)
                    .toInstance(serviceProvider.newReadinessService(pluginsService, clusterService, environment))
            );
        }

        injector = modules.createInjector();

        // We allocate copies of existing shards by looking for a viable copy of the shard in the cluster and assigning the shard there.
        // The search for viable copies is triggered by an allocation attempt (i.e. a reroute) and is performed asynchronously. When it
        // completes we trigger another reroute to try the allocation again. This means there is a circular dependency: the allocation
        // service needs access to the existing shards allocators (e.g. the GatewayAllocator) which need to be able to trigger a
        // reroute, which needs to call into the allocation service. We close the loop here:
        clusterModule.setExistingShardsAllocators(injector.getInstance(GatewayAllocator.class));

        List<LifecycleComponent> pluginLifecycleComponents = pluginComponents.stream().map(p -> {
            if (p instanceof PluginComponentBinding<?, ?> pcb) {
                return pcb.impl();
            }
            return p;
        }).filter(p -> p instanceof LifecycleComponent).map(p -> (LifecycleComponent) p).toList();
        resourcesToClose.addAll(pluginLifecycleComponents);
        resourcesToClose.add(injector.getInstance(PeerRecoverySourceService.class));
        this.pluginLifecycleComponents = Collections.unmodifiableList(pluginLifecycleComponents);

        // Due to Java's type erasure with generics, the injector can't give us exactly what we need, and we have
        // to resort to some evil casting.
        @SuppressWarnings("rawtypes")
        Map<ActionType<? extends ActionResponse>, TransportAction<? extends ActionRequest, ? extends ActionResponse>> actions =
            forciblyCast(injector.getInstance(new Key<Map<ActionType, TransportAction>>() {
            }));

        client.initialize(
            actions,
            transportService.getTaskManager(),
            () -> clusterService.localNode().getId(),
            transportService.getLocalNodeConnection(),
            transportService.getRemoteClusterService(),
            namedWriteableRegistry
        );
        this.namedWriteableRegistry = namedWriteableRegistry;
        this.xContentRegistry = xContentRegistry;

        logger.debug("initializing HTTP handlers ...");
        actionModule.initRestHandlers(() -> clusterService.state().nodesIfRecovered());
        logger.info("initialized");
    }

    private Supplier<DocumentParsingObserver> getDocumentParsingObserverSupplier() {
        return getSinglePlugin(DocumentParsingObserverPlugin.class).map(DocumentParsingObserverPlugin::getDocumentParsingObserverSupplier)
            .orElse(() -> DocumentParsingObserver.EMPTY_INSTANCE);
    }

    /**
     * Creates a new {@link CircuitBreakerService} based on the settings provided.
     *
     * @see Node#BREAKER_TYPE_KEY
     */
    private static CircuitBreakerService createCircuitBreakerService(
        Settings settings,
        List<BreakerSettings> breakerSettings,
        ClusterSettings clusterSettings
    ) {
        String type = Node.BREAKER_TYPE_KEY.get(settings);
        return switch (type) {
            case "hierarchy" -> new HierarchyCircuitBreakerService(settings, breakerSettings, clusterSettings);
            case "none" -> new NoneCircuitBreakerService();
            default -> throw new IllegalArgumentException("Unknown circuit breaker type [" + type + "]");
        };
    }

    /**
     * Wrap a group of reloadable plugins into a single reloadable plugin interface
     * @param reloadablePlugins A list of reloadable plugins
     * @return A single ReloadablePlugin that, upon reload, reloads the plugins it wraps
     */
    private static ReloadablePlugin wrapPlugins(List<ReloadablePlugin> reloadablePlugins) {
        return settings -> {
            for (ReloadablePlugin plugin : reloadablePlugins) {
                try {
                    plugin.reload(settings);
                } catch (IOException e) {
                    throw new UncheckedIOException(e);
                }
            }
        };
    }

    private HealthService createHealthService(
        ClusterService clusterService,
        ClusterModule clusterModule,
        CoordinationDiagnosticsService coordinationDiagnosticsService,
        ThreadPool threadPool,
        SystemIndices systemIndices
    ) {
        var serverHealthIndicatorServices = Stream.of(
            new StableMasterHealthIndicatorService(coordinationDiagnosticsService, clusterService),
            new RepositoryIntegrityHealthIndicatorService(clusterService),
            new ShardsAvailabilityHealthIndicatorService(clusterService, clusterModule.getAllocationService(), systemIndices),
            new DiskHealthIndicatorService(clusterService),
            new ShardsCapacityHealthIndicatorService(clusterService)
        );
        var pluginHealthIndicatorServices = pluginsService.filterPlugins(HealthPlugin.class)
            .stream()
            .flatMap(plugin -> plugin.getHealthIndicatorServices().stream());
        return new HealthService(Stream.concat(serverHealthIndicatorServices, pluginHealthIndicatorServices).toList(), threadPool);
    }

    private static HealthPeriodicLogger createHealthPeriodicLogger(
        ClusterService clusterService,
        Settings settings,
        NodeClient client,
        HealthService healthService
    ) {
        return new HealthPeriodicLogger(settings, clusterService, client, healthService);
    }

    private RecoveryPlannerService getRecoveryPlannerService(
        ThreadPool threadPool,
        ClusterService clusterService,
        RepositoriesService repositoryService
    ) {
        var recoveryPlannerServices = pluginsService.filterPlugins(RecoveryPlannerPlugin.class)
            .stream()
            .map(
                plugin -> plugin.createRecoveryPlannerService(
                    new ShardSnapshotsService(client, repositoryService, threadPool, clusterService)
                )
            )
            .flatMap(Optional::stream);
        return getSinglePlugin(recoveryPlannerServices, RecoveryPlannerService.class).orElseGet(PeerOnlyRecoveryPlannerService::new);
    }

    private WriteLoadForecaster getWriteLoadForecaster(ThreadPool threadPool, Settings settings, ClusterSettings clusterSettings) {
        var writeLoadForecasters = pluginsService.filterPlugins(ClusterPlugin.class)
            .stream()
            .flatMap(clusterPlugin -> clusterPlugin.createWriteLoadForecasters(threadPool, settings, clusterSettings).stream());

        return getSinglePlugin(writeLoadForecasters, WriteLoadForecaster.class).orElse(WriteLoadForecaster.DEFAULT);
    }

    private PersistedClusterStateService newPersistedClusterStateService(
        NamedXContentRegistry xContentRegistry,
        ClusterSettings clusterSettings,
        ThreadPool threadPool,
        CompatibilityVersions compatibilityVersions
    ) {
        var persistedClusterStateServiceFactories = pluginsService.filterPlugins(ClusterCoordinationPlugin.class)
            .stream()
            .map(ClusterCoordinationPlugin::getPersistedClusterStateServiceFactory)
            .flatMap(Optional::stream);

        return getSinglePlugin(persistedClusterStateServiceFactories, ClusterCoordinationPlugin.PersistedClusterStateServiceFactory.class)
            .map(
                f -> f.newPersistedClusterStateService(
                    nodeEnvironment,
                    xContentRegistry,
                    clusterSettings,
                    threadPool,
                    compatibilityVersions
                )
            )
            .orElseGet(
                () -> new PersistedClusterStateService(nodeEnvironment, xContentRegistry, clusterSettings, threadPool::relativeTimeInMillis)
            );
    }
}<|MERGE_RESOLUTION|>--- conflicted
+++ resolved
@@ -745,86 +745,6 @@
 
         FeatureService featureService = new FeatureService(pluginsService.loadServiceProviders(FeatureSpecification.class));
 
-<<<<<<< HEAD
-        Plugin.PluginServices services = new Plugin.PluginServices() {
-            @Override
-            public Client client() {
-                return client;
-            }
-
-            @Override
-            public ClusterService clusterService() {
-                return clusterService;
-            }
-
-            @Override
-            public ThreadPool threadPool() {
-                return threadPool;
-            }
-
-            @Override
-            public ResourceWatcherService resourceWatcherService() {
-                return resourceWatcherService;
-            }
-
-            @Override
-            public ScriptService scriptService() {
-                return scriptService;
-            }
-
-            @Override
-            public NamedXContentRegistry xContentRegistry() {
-                return xContentRegistry;
-            }
-
-            @Override
-            public Environment environment() {
-                return environment;
-            }
-
-            @Override
-            public NodeEnvironment nodeEnvironment() {
-                return nodeEnvironment;
-            }
-
-            @Override
-            public NamedWriteableRegistry namedWriteableRegistry() {
-                return namedWriteableRegistry;
-            }
-
-            @Override
-            public IndexNameExpressionResolver indexNameExpressionResolver() {
-                return clusterModule.getIndexNameExpressionResolver();
-            }
-
-            @Override
-            public Supplier<RepositoriesService> repositoriesServiceSupplier() {
-                return repositoriesServiceReference::get;
-            }
-
-            @Override
-            public TelemetryProvider telemetryProvider() {
-                return telemetryProvider;
-            }
-
-            @Override
-            public AllocationService allocationService() {
-                return clusterModule.getAllocationService();
-            }
-
-            @Override
-            public IndicesService indicesService() {
-                return indicesService;
-            }
-
-            @Override
-            public FeatureService featureService() {
-                return featureService;
-            }
-        };
-
-        Collection<?> pluginComponents = pluginsService.flatMap(p -> p.createComponents(services)).toList();
-=======
         record PluginServiceInstances(
             Client client,
             ClusterService clusterService,
@@ -861,7 +781,6 @@
         );
 
         Collection<?> pluginComponents = pluginsService.flatMap(p -> p.createComponents(pluginServices)).toList();
->>>>>>> 5ce89da8
 
         List<ReservedClusterStateHandler<?>> reservedStateHandlers = new ArrayList<>();
 
