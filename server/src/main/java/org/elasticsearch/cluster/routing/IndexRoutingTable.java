--- conflicted
+++ resolved
@@ -10,7 +10,6 @@
 package org.elasticsearch.cluster.routing;
 
 import org.elasticsearch.cluster.Diff;
-import org.elasticsearch.cluster.ProjectState;
 import org.elasticsearch.cluster.SimpleDiffable;
 import org.elasticsearch.cluster.metadata.IndexMetadata;
 import org.elasticsearch.cluster.metadata.ProjectMetadata;
@@ -236,19 +235,7 @@
     /**
      * @return <code>true</code> if an index is available to service search queries.
      */
-<<<<<<< HEAD
-    @Deprecated
-    public boolean readyForSearch(ClusterState clusterState) {
-        return readyForSearch(clusterState.projectState());
-    }
-
-    /**
-     * @return <code>true</code> if an index is available to service search queries.
-     */
-    public boolean readyForSearch(ProjectState project) {
-=======
     public boolean readyForSearch() {
->>>>>>> 7fd7d646
         for (IndexShardRoutingTable shardRoutingTable : this.shards) {
             boolean found = false;
             for (int idx = 0; idx < shardRoutingTable.size(); idx++) {
