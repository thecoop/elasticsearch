--- conflicted
+++ resolved
@@ -708,13 +708,8 @@
             var newAdditionalSettings = provider.getAdditionalIndexSettings(
                 "validate-index-name",
                 indexTemplate.getDataStreamTemplate() != null ? "validate-data-stream-name" : null,
-<<<<<<< HEAD
-                indexTemplate.getDataStreamTemplate() != null && projectMetadata.isTimeSeriesTemplate(indexTemplate),
+                projectMetadata.retrieveIndexModeFromTemplate(indexTemplate),
                 projectMetadata,
-=======
-                metadata.retrieveIndexModeFromTemplate(indexTemplate),
-                currentState.getMetadata(),
->>>>>>> 025f6bb7
                 now,
                 combinedSettings,
                 combinedMappings
