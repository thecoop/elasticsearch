/*
 * Copyright Elasticsearch B.V. and/or licensed to Elasticsearch B.V. under one
 * or more contributor license agreements. Licensed under the Elastic License
 * 2.0 and the Server Side Public License, v 1; you may not use this file except
 * in compliance with, at your election, the Elastic License 2.0 or the Server
 * Side Public License, v 1.
 */

package org.elasticsearch.common.path;

import org.elasticsearch.common.collect.Iterators;

import java.util.Arrays;
import java.util.EnumSet;
import java.util.HashMap;
import java.util.Iterator;
import java.util.Map;
import java.util.function.BinaryOperator;
<<<<<<< HEAD
import java.util.function.Predicate;
import java.util.function.Supplier;
import java.util.function.UnaryOperator;
import java.util.regex.Pattern;
=======
import java.util.function.Supplier;
import java.util.function.UnaryOperator;
>>>>>>> eb6af0e6
import java.util.stream.Stream;

import static java.util.Collections.emptyMap;
import static java.util.Collections.unmodifiableMap;

public class PathTrie<T> {

    enum TrieMatchingMode {
        /*
         * Retrieve only explicitly mapped nodes, no wildcards are
         * matched.
         */
        EXPLICIT_NODES_ONLY,
        /*
         * Retrieve only explicitly mapped nodes, with wildcards
         * allowed as root nodes.
         */
        WILDCARD_ROOT_NODES_ALLOWED,
        /*
         * Retrieve only explicitly mapped nodes, with wildcards
         * allowed as leaf nodes.
         */
        WILDCARD_LEAF_NODES_ALLOWED,
        /*
         * Retrieve both explicitly mapped and wildcard nodes.
         */
        WILDCARD_NODES_ALLOWED
    }

    private static final EnumSet<TrieMatchingMode> EXPLICIT_OR_ROOT_WILDCARD = EnumSet.of(
        TrieMatchingMode.EXPLICIT_NODES_ONLY,
        TrieMatchingMode.WILDCARD_ROOT_NODES_ALLOWED
    );

    private final UnaryOperator<String> decoder;
    private final TrieNode root;
    private T rootValue;

    private static final String SEPARATOR = "/";
    private static final char REGEX_SEPARATOR = '|';
    private static final String WILDCARD = "*";

    public PathTrie(UnaryOperator<String> decoder) {
        this.decoder = decoder;
        root = new TrieNode(SEPARATOR, null);
    }

    private class TrieNode {
        private T value;
        private String namedWildcard;
<<<<<<< HEAD
        private Predicate<String> wildcardMatch;

=======
>>>>>>> eb6af0e6
        private Map<String, TrieNode> children;

        private TrieNode(String key, T value) {
            this.value = value;
            this.children = emptyMap();
            if (isNamedWildcard(key)) {
                updateNamedWildcard(key);
            } else {
                namedWildcard = null;
            }
        }

        private void updateNamedWildcard(String key) {
            String newNamedWildcard = key.substring(1, key.length() - 1);
<<<<<<< HEAD
            Predicate<String> newWildcardRegex = null;
            int regexIndex = newNamedWildcard.indexOf(REGEX_SEPARATOR);
            if (regexIndex >= 0) {
                // first part is regex, second part is param id
                newWildcardRegex = Pattern.compile(newNamedWildcard.substring(0, regexIndex)).asMatchPredicate();
                newNamedWildcard = newNamedWildcard.substring(regexIndex + 1);
            }

            if (namedWildcard != null && newNamedWildcard.equals(namedWildcard) == false) {
                throw new IllegalArgumentException(
                    "Trying to use conflicting wildcard names for same path: " + namedWildcard + " and " + newNamedWildcard
                );
            }
            namedWildcard = newNamedWildcard;
            wildcardMatch = newWildcardRegex;
=======
            if (newNamedWildcard.equals(namedWildcard) == false) {
                if (namedWildcard != null) {
                    throw new IllegalArgumentException(
                        "Trying to use conflicting wildcard names for same path: " + namedWildcard + " and " + newNamedWildcard
                    );
                }
                namedWildcard = newNamedWildcard;
            }
>>>>>>> eb6af0e6
        }

        private void addInnerChild(String key, TrieNode child) {
            Map<String, TrieNode> newChildren = new HashMap<>(children);
            newChildren.put(key, child);
            children = unmodifiableMap(newChildren);
        }

        private synchronized void insert(String[] path, int index, T value) {
            if (index >= path.length) return;

            String token = path[index];
            String key = token;
            if (isNamedWildcard(token)) {
                key = WILDCARD;
            }

            TrieNode node = children.get(key);
            if (node == null) {
                T nodeValue = index == path.length - 1 ? value : null;
                node = new TrieNode(token, nodeValue);
                addInnerChild(key, node);
            } else {
                if (isNamedWildcard(token)) {
                    node.updateNamedWildcard(token);
                }
                /*
                 * If the target node already exists, but is without a value,
                 *  then the value should be updated.
                 */
                if (index == (path.length - 1)) {
                    if (node.value != null) {
                        throw new IllegalArgumentException(
                            "Path [" + String.join("/", path) + "] already has a value [" + node.value + "]"
                        );
                    } else {
                        node.value = value;
                    }
                }
            }

            node.insert(path, index + 1, value);
        }

        private synchronized void insertOrUpdate(String[] path, int index, T value, BinaryOperator<T> updater) {
            if (index >= path.length) return;

            String token = path[index];
            String key = token;
            if (isNamedWildcard(token)) {
                key = WILDCARD;
            }

            TrieNode node = children.get(key);
            if (node == null) {
                T nodeValue = index == path.length - 1 ? value : null;
                node = new TrieNode(token, nodeValue);
                addInnerChild(key, node);
            } else {
                if (isNamedWildcard(token)) {
                    node.updateNamedWildcard(token);
                }
                /*
                 * If the target node already exists, but is without a value,
                 *  then the value should be updated.
                 */
                if (index == (path.length - 1)) {
                    if (node.value != null) {
                        node.value = updater.apply(node.value, value);
                    } else {
                        node.value = value;
                    }
                }
            }

            node.insertOrUpdate(path, index + 1, value, updater);
        }

        private static boolean isNamedWildcard(String key) {
            return key.charAt(0) == '{' && key.charAt(key.length() - 1) == '}';
        }

        private String namedWildcard() {
            return namedWildcard;
        }

        private boolean isNamedWildcard() {
            return namedWildcard != null;
        }

<<<<<<< HEAD
        private TrieNode getWildcardNodeForToken(String token) {
            TrieNode wildcard = children.get(WILDCARD);
            // check the wildcard match predicate too, if the token itself is not a wildcard
            /*if (token.equals(WILDCARD) == false && wildcard != null && wildcard.wildcardMatch != null && wildcard.wildcardMatch.test(token) == false) {
                return null;
            }*/
            return wildcard;
        }

=======
>>>>>>> eb6af0e6
        private T retrieve(String[] path, int index, Map<String, String> params, TrieMatchingMode trieMatchingMode) {
            if (index >= path.length) return null;

            String token = path[index];
            TrieNode node = children.get(token);
            boolean usedWildcard;

            if (node == null) {
                if (trieMatchingMode == TrieMatchingMode.WILDCARD_NODES_ALLOWED) {
                    node = children.get(WILDCARD);
                    if (node == null) {
                        return null;
                    }
                    usedWildcard = true;
                } else if (trieMatchingMode == TrieMatchingMode.WILDCARD_ROOT_NODES_ALLOWED && index == 1) {
                    /*
                     * Allow root node wildcard matches.
                     */
                    node = children.get(WILDCARD);
                    if (node == null) {
                        return null;
                    }
                    usedWildcard = true;
                } else if (trieMatchingMode == TrieMatchingMode.WILDCARD_LEAF_NODES_ALLOWED && index + 1 == path.length) {
                    /*
                     * Allow leaf node wildcard matches.
                     */
                    node = children.get(WILDCARD);
                    if (node == null) {
                        return null;
                    }
                    usedWildcard = true;
                } else {
                    return null;
                }
            } else {
                TrieNode wildcardNode;
                if (index + 1 == path.length
                    && node.value == null
                    && EXPLICIT_OR_ROOT_WILDCARD.contains(trieMatchingMode) == false
<<<<<<< HEAD
                    && (wildcardNode = getWildcardNodeForToken(token)) != null) {
=======
                    && (wildcardNode = children.get(WILDCARD)) != null) {
>>>>>>> eb6af0e6
                    /*
                     * If we are at the end of the path, the current node does not have a value but
                     * there is a child wildcard node, use the child wildcard node.
                     */
                    node = wildcardNode;
                    usedWildcard = true;
                } else if (index == 1
                    && node.value == null
                    && trieMatchingMode == TrieMatchingMode.WILDCARD_ROOT_NODES_ALLOWED
<<<<<<< HEAD
                    && (wildcardNode = getWildcardNodeForToken(token)) != null) {
=======
                    && (wildcardNode = children.get(WILDCARD)) != null) {
>>>>>>> eb6af0e6
                        /*
                         * If we are at the root, and root wildcards are allowed, use the child wildcard
                         * node.
                         */
                        node = wildcardNode;
                        usedWildcard = true;
                    } else {
                        usedWildcard = token.equals(WILDCARD);
                    }
            }

            recordWildcardParam(params, node, token);

            if (index == (path.length - 1)) {
                return node.value;
            }

            T nodeValue = node.retrieve(path, index + 1, params, trieMatchingMode);
            if (nodeValue == null && usedWildcard == false && trieMatchingMode != TrieMatchingMode.EXPLICIT_NODES_ONLY) {
<<<<<<< HEAD
                node = getWildcardNodeForToken(token);
=======
                node = children.get(WILDCARD);
>>>>>>> eb6af0e6
                if (node != null) {
                    recordWildcardParam(params, node, token);
                    nodeValue = node.retrieve(path, index + 1, params, trieMatchingMode);
                }
            }

            return nodeValue;
        }

        private void recordWildcardParam(Map<String, String> params, TrieNode node, String value) {
            if (params != null && node.isNamedWildcard()) {
                params.put(node.namedWildcard(), decoder.apply(value));
            }
        }

        private Iterator<T> allNodeValues() {
            final Iterator<T> childrenIterator = Iterators.flatMap(children.values().iterator(), TrieNode::allNodeValues);
            if (value == null) {
                return childrenIterator;
            } else {
                return Iterators.concat(Iterators.single(value), childrenIterator);
            }
        }
    }

    public void insert(String path, T value) {
        String[] strings = path.split(SEPARATOR);
        if (strings.length == 0) {
            if (rootValue != null) {
                throw new IllegalArgumentException("Path [/] already has a value [" + rootValue + "]");
            }
            rootValue = value;
            return;
        }
        int index = 0;
        // Supports initial delimiter.
        if (strings[0].isEmpty()) {
            index = 1;
        }
        root.insert(strings, index, value);
    }

    /**
     * Insert a value for the given path. If the path already exists, replace the value with:
     * <pre>
     * value = updater.apply(oldValue, newValue);
     * </pre>
     * allowing the value to be updated if desired.
     */
    public void insertOrUpdate(String path, T value, BinaryOperator<T> updater) {
        String[] strings = path.split(SEPARATOR);
        if (strings.length == 0) {
            if (rootValue != null) {
                rootValue = updater.apply(rootValue, value);
            } else {
                rootValue = value;
            }
            return;
        }
        int index = 0;
        // Supports initial delimiter.
        if (strings[0].isEmpty()) {
            index = 1;
        }
        root.insertOrUpdate(strings, index, value, updater);
    }

    public T retrieve(String path) {
        return retrieve(path, null, TrieMatchingMode.WILDCARD_NODES_ALLOWED);
    }

    public T retrieve(String path, Map<String, String> params) {
        return retrieve(path, params, TrieMatchingMode.WILDCARD_NODES_ALLOWED);
    }

    T retrieve(String path, Map<String, String> params, TrieMatchingMode trieMatchingMode) {
        if (path.isEmpty()) {
            return rootValue;
        }
        String[] strings = path.split(SEPARATOR);
        if (strings.length == 0) {
            return rootValue;
        }
        int index = 0;

        // Supports initial delimiter.
        if (strings[0].isEmpty()) {
            index = 1;
        }

        return root.retrieve(strings, index, params, trieMatchingMode);
    }

    /**
     * Returns a stream of the objects stored in the {@code PathTrie}, using
     * all possible {@code TrieMatchingMode} modes. The {@code paramSupplier}
     * is called for each mode to supply a new map of parameters.
     */
    public Stream<T> retrieveAll(String path, Supplier<Map<String, String>> paramSupplier) {
        return Arrays.stream(TrieMatchingMode.values()).map(m -> retrieve(path, paramSupplier.get(), m));
    }

    public Iterator<T> allNodeValues() {
        return Iterators.concat(Iterators.single(rootValue), root.allNodeValues());
    }
}<|MERGE_RESOLUTION|>--- conflicted
+++ resolved
@@ -16,15 +16,10 @@
 import java.util.Iterator;
 import java.util.Map;
 import java.util.function.BinaryOperator;
-<<<<<<< HEAD
 import java.util.function.Predicate;
 import java.util.function.Supplier;
 import java.util.function.UnaryOperator;
 import java.util.regex.Pattern;
-=======
-import java.util.function.Supplier;
-import java.util.function.UnaryOperator;
->>>>>>> eb6af0e6
 import java.util.stream.Stream;
 
 import static java.util.Collections.emptyMap;
@@ -75,11 +70,8 @@
     private class TrieNode {
         private T value;
         private String namedWildcard;
-<<<<<<< HEAD
         private Predicate<String> wildcardMatch;
 
-=======
->>>>>>> eb6af0e6
         private Map<String, TrieNode> children;
 
         private TrieNode(String key, T value) {
@@ -94,7 +86,6 @@
 
         private void updateNamedWildcard(String key) {
             String newNamedWildcard = key.substring(1, key.length() - 1);
-<<<<<<< HEAD
             Predicate<String> newWildcardRegex = null;
             int regexIndex = newNamedWildcard.indexOf(REGEX_SEPARATOR);
             if (regexIndex >= 0) {
@@ -103,14 +94,6 @@
                 newNamedWildcard = newNamedWildcard.substring(regexIndex + 1);
             }
 
-            if (namedWildcard != null && newNamedWildcard.equals(namedWildcard) == false) {
-                throw new IllegalArgumentException(
-                    "Trying to use conflicting wildcard names for same path: " + namedWildcard + " and " + newNamedWildcard
-                );
-            }
-            namedWildcard = newNamedWildcard;
-            wildcardMatch = newWildcardRegex;
-=======
             if (newNamedWildcard.equals(namedWildcard) == false) {
                 if (namedWildcard != null) {
                     throw new IllegalArgumentException(
@@ -119,7 +102,6 @@
                 }
                 namedWildcard = newNamedWildcard;
             }
->>>>>>> eb6af0e6
         }
 
         private void addInnerChild(String key, TrieNode child) {
@@ -210,7 +192,6 @@
             return namedWildcard != null;
         }
 
-<<<<<<< HEAD
         private TrieNode getWildcardNodeForToken(String token) {
             TrieNode wildcard = children.get(WILDCARD);
             // check the wildcard match predicate too, if the token itself is not a wildcard
@@ -220,8 +201,6 @@
             return wildcard;
         }
 
-=======
->>>>>>> eb6af0e6
         private T retrieve(String[] path, int index, Map<String, String> params, TrieMatchingMode trieMatchingMode) {
             if (index >= path.length) return null;
 
@@ -262,11 +241,7 @@
                 if (index + 1 == path.length
                     && node.value == null
                     && EXPLICIT_OR_ROOT_WILDCARD.contains(trieMatchingMode) == false
-<<<<<<< HEAD
                     && (wildcardNode = getWildcardNodeForToken(token)) != null) {
-=======
-                    && (wildcardNode = children.get(WILDCARD)) != null) {
->>>>>>> eb6af0e6
                     /*
                      * If we are at the end of the path, the current node does not have a value but
                      * there is a child wildcard node, use the child wildcard node.
@@ -276,11 +251,7 @@
                 } else if (index == 1
                     && node.value == null
                     && trieMatchingMode == TrieMatchingMode.WILDCARD_ROOT_NODES_ALLOWED
-<<<<<<< HEAD
                     && (wildcardNode = getWildcardNodeForToken(token)) != null) {
-=======
-                    && (wildcardNode = children.get(WILDCARD)) != null) {
->>>>>>> eb6af0e6
                         /*
                          * If we are at the root, and root wildcards are allowed, use the child wildcard
                          * node.
@@ -300,11 +271,7 @@
 
             T nodeValue = node.retrieve(path, index + 1, params, trieMatchingMode);
             if (nodeValue == null && usedWildcard == false && trieMatchingMode != TrieMatchingMode.EXPLICIT_NODES_ONLY) {
-<<<<<<< HEAD
                 node = getWildcardNodeForToken(token);
-=======
-                node = children.get(WILDCARD);
->>>>>>> eb6af0e6
                 if (node != null) {
                     recordWildcardParam(params, node, token);
                     nodeValue = node.retrieve(path, index + 1, params, trieMatchingMode);
