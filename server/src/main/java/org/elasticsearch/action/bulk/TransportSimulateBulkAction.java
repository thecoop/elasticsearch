--- conflicted
+++ resolved
@@ -280,21 +280,11 @@
                     CompressedXContent mergedMappings = mergeMappings(mappings, mappingAddition);
                     validateUpdatedMappings(mappings, mergedMappings, request, sourceToParse);
                 } else {
-<<<<<<< HEAD
                     List<IndexTemplateMetadata> matchingTemplates = findV1Templates(
                         simulatedState.metadata().getProject(),
                         request.index(),
                         false
                     );
-                    final Map<String, Object> mappingsMap = MetadataCreateIndexService.parseV1Mappings(
-                        "{}",
-                        matchingTemplates.stream().map(IndexTemplateMetadata::getMappings).collect(toList()),
-                        xContentRegistry
-                    );
-                    final CompressedXContent combinedMappings = mergeMappings(new CompressedXContent(mappingsMap), mappingAddition);
-                    validateUpdatedMappings(null, combinedMappings, request, sourceToParse);
-=======
-                    List<IndexTemplateMetadata> matchingTemplates = findV1Templates(simulatedState.metadata(), request.index(), false);
                     if (matchingTemplates.isEmpty() == false) {
                         /*
                          * The index matches v1 mappings. These are not compatible with component_template_substitutions or
@@ -312,7 +302,11 @@
                          * The index matched no templates of any kind, including the substitutions. But it might have a mapping. So we
                          * merge in the mapping addition if it exists, and validate.
                          */
-                        MappingMetadata mappingFromIndex = clusterService.state().metadata().index(indexAbstraction.getName()).mapping();
+                        MappingMetadata mappingFromIndex = clusterService.state()
+                            .metadata()
+                            .getProject()
+                            .index(indexAbstraction.getName())
+                            .mapping();
                         CompressedXContent currentIndexCompressedXContent = mappingFromIndex == null ? null : mappingFromIndex.source();
                         CompressedXContent combinedMappings = mergeMappings(currentIndexCompressedXContent, mappingAddition);
                         validateUpdatedMappings(null, combinedMappings, request, sourceToParse);
@@ -325,7 +319,6 @@
                         final CompressedXContent combinedMappings = mergeMappings(null, mappingAddition);
                         validateUpdatedMappings(null, combinedMappings, request, sourceToParse);
                     }
->>>>>>> 64281ddf
                 }
             }
         } catch (Exception e) {
