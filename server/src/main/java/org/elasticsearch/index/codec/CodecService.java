/*
 * Copyright Elasticsearch B.V. and/or licensed to Elasticsearch B.V. under one
 * or more contributor license agreements. Licensed under the "Elastic License
 * 2.0", the "GNU Affero General Public License v3.0 only", and the "Server Side
 * Public License v 1"; you may not use this file except in compliance with, at
 * your election, the "Elastic License 2.0", the "GNU Affero General Public
 * License v3.0 only", or the "Server Side Public License, v 1".
 */

package org.elasticsearch.index.codec;

import org.apache.lucene.codecs.Codec;
import org.apache.lucene.codecs.FieldInfosFormat;
import org.apache.lucene.codecs.FilterCodec;
import org.apache.lucene.codecs.lucene104.Lucene104Codec;
import org.elasticsearch.common.util.BigArrays;
import org.elasticsearch.common.util.FeatureFlag;
import org.elasticsearch.core.Nullable;
import org.elasticsearch.index.IndexVersions;
import org.elasticsearch.index.codec.zstd.Zstd814StoredFieldsFormat;
import org.elasticsearch.index.mapper.MapperService;
import org.elasticsearch.threadpool.ThreadPool;

import java.util.HashMap;
import java.util.Map;
import java.util.stream.Collectors;

/**
 * Since Lucene 4.0 low level index segments are read and written through a
 * codec layer that allows to use use-case specific file formats &amp;
 * data-structures per field. Elasticsearch exposes the full
 * {@link Codec} capabilities through this {@link CodecService}.
 */
public class CodecService implements CodecProvider {

    public static final boolean ZSTD_STORED_FIELDS_FEATURE_FLAG = new FeatureFlag("zstd_stored_fields").isEnabled();

    private final Map<String, Codec> codecs;

    public static final String DEFAULT_CODEC = "default";
    public static final String LEGACY_DEFAULT_CODEC = "legacy_default"; // escape hatch
    public static final String BEST_COMPRESSION_CODEC = "best_compression";
    public static final String LEGACY_BEST_COMPRESSION_CODEC = "legacy_best_compression"; // escape hatch

    /** the raw unfiltered lucene default. useful for testing */
    public static final String LUCENE_DEFAULT_CODEC = "lucene_default";

    public CodecService(@Nullable MapperService mapperService, BigArrays bigArrays, @Nullable ThreadPool threadPool) {
        final var codecs = new HashMap<String, Codec>();

<<<<<<< HEAD
        Codec legacyBestSpeedCodec = new LegacyPerFieldMapperCodec(Lucene104Codec.Mode.BEST_SPEED, mapperService, bigArrays);
        if (ZSTD_STORED_FIELDS_FEATURE_FLAG) {
            codecs.put(DEFAULT_CODEC, new PerFieldMapperCodec(Zstd814StoredFieldsFormat.Mode.BEST_SPEED, mapperService, bigArrays));
=======
        boolean useSyntheticId = mapperService != null
            && mapperService.getIndexSettings().useTimeSeriesSyntheticId()
            && mapperService.getIndexSettings()
                .getIndexVersionCreated()
                .onOrAfter(IndexVersions.TIME_SERIES_USE_STORED_FIELDS_BLOOM_FILTER_FOR_ID);

        var legacyBestSpeedCodec = new LegacyPerFieldMapperCodec(Lucene103Codec.Mode.BEST_SPEED, mapperService, bigArrays, threadPool);
        if (useSyntheticId) {
            // Use the default Lucene compression when the synthetic id is used even if the ZSTD feature flag is enabled
            codecs.put(DEFAULT_CODEC, new ES93TSDBDefaultCompressionLucene103Codec(legacyBestSpeedCodec, bigArrays));
        } else if (ZSTD_STORED_FIELDS_FEATURE_FLAG) {
            codecs.put(
                DEFAULT_CODEC,
                new PerFieldMapperCodec(Zstd814StoredFieldsFormat.Mode.BEST_SPEED, mapperService, bigArrays, threadPool)
            );
>>>>>>> b96d4d5b
        } else {
            codecs.put(DEFAULT_CODEC, legacyBestSpeedCodec);
        }
        codecs.put(LEGACY_DEFAULT_CODEC, legacyBestSpeedCodec);

        codecs.put(
            BEST_COMPRESSION_CODEC,
            new PerFieldMapperCodec(Zstd814StoredFieldsFormat.Mode.BEST_COMPRESSION, mapperService, bigArrays, threadPool)
        );
        Codec legacyBestCompressionCodec = new LegacyPerFieldMapperCodec(
            Lucene103Codec.Mode.BEST_COMPRESSION,
            mapperService,
            bigArrays,
            threadPool
        );
<<<<<<< HEAD
        Codec legacyBestCompressionCodec = new LegacyPerFieldMapperCodec(Lucene104Codec.Mode.BEST_COMPRESSION, mapperService, bigArrays);
=======
>>>>>>> b96d4d5b
        codecs.put(LEGACY_BEST_COMPRESSION_CODEC, legacyBestCompressionCodec);

        codecs.put(LUCENE_DEFAULT_CODEC, Codec.getDefault());
        for (String codec : Codec.availableCodecs()) {
            codecs.put(codec, Codec.forName(codec));
        }

        this.codecs = codecs.entrySet().stream().collect(Collectors.toUnmodifiableMap(Map.Entry::getKey, e -> {
            Codec codec;
            if (e.getValue() instanceof DeduplicateFieldInfosCodec dedupCodec) {
                codec = dedupCodec;
            } else {
                codec = new DeduplicateFieldInfosCodec(e.getValue().getName(), e.getValue());
            }
            return codec;
        }));
    }

    public Codec codec(String name) {
        Codec codec = codecs.get(name);
        if (codec == null) {
            throw new IllegalArgumentException("failed to find codec [" + name + "]");
        }
        return codec;
    }

    /**
     * Returns all registered available codec names.
     */
    @Override
    public String[] availableCodecs() {
        return codecs.keySet().toArray(new String[0]);
    }

    public static class DeduplicateFieldInfosCodec extends FilterCodec {

        private final DeduplicatingFieldInfosFormat deduplicatingFieldInfosFormat;

        @SuppressWarnings("this-escape")
        protected DeduplicateFieldInfosCodec(String name, Codec delegate) {
            super(name, delegate);
            this.deduplicatingFieldInfosFormat = new DeduplicatingFieldInfosFormat(super.fieldInfosFormat());
        }

        @Override
        public final FieldInfosFormat fieldInfosFormat() {
            return deduplicatingFieldInfosFormat;
        }

        public final Codec delegate() {
            return delegate;
        }

    }
}<|MERGE_RESOLUTION|>--- conflicted
+++ resolved
@@ -48,18 +48,13 @@
     public CodecService(@Nullable MapperService mapperService, BigArrays bigArrays, @Nullable ThreadPool threadPool) {
         final var codecs = new HashMap<String, Codec>();
 
-<<<<<<< HEAD
-        Codec legacyBestSpeedCodec = new LegacyPerFieldMapperCodec(Lucene104Codec.Mode.BEST_SPEED, mapperService, bigArrays);
-        if (ZSTD_STORED_FIELDS_FEATURE_FLAG) {
-            codecs.put(DEFAULT_CODEC, new PerFieldMapperCodec(Zstd814StoredFieldsFormat.Mode.BEST_SPEED, mapperService, bigArrays));
-=======
         boolean useSyntheticId = mapperService != null
             && mapperService.getIndexSettings().useTimeSeriesSyntheticId()
             && mapperService.getIndexSettings()
                 .getIndexVersionCreated()
                 .onOrAfter(IndexVersions.TIME_SERIES_USE_STORED_FIELDS_BLOOM_FILTER_FOR_ID);
 
-        var legacyBestSpeedCodec = new LegacyPerFieldMapperCodec(Lucene103Codec.Mode.BEST_SPEED, mapperService, bigArrays, threadPool);
+        var legacyBestSpeedCodec = new LegacyPerFieldMapperCodec(Lucene104Codec.Mode.BEST_SPEED, mapperService, bigArrays, threadPool);
         if (useSyntheticId) {
             // Use the default Lucene compression when the synthetic id is used even if the ZSTD feature flag is enabled
             codecs.put(DEFAULT_CODEC, new ES93TSDBDefaultCompressionLucene103Codec(legacyBestSpeedCodec, bigArrays));
@@ -68,7 +63,6 @@
                 DEFAULT_CODEC,
                 new PerFieldMapperCodec(Zstd814StoredFieldsFormat.Mode.BEST_SPEED, mapperService, bigArrays, threadPool)
             );
->>>>>>> b96d4d5b
         } else {
             codecs.put(DEFAULT_CODEC, legacyBestSpeedCodec);
         }
@@ -79,15 +73,11 @@
             new PerFieldMapperCodec(Zstd814StoredFieldsFormat.Mode.BEST_COMPRESSION, mapperService, bigArrays, threadPool)
         );
         Codec legacyBestCompressionCodec = new LegacyPerFieldMapperCodec(
-            Lucene103Codec.Mode.BEST_COMPRESSION,
+            Lucene104Codec.Mode.BEST_COMPRESSION,
             mapperService,
             bigArrays,
             threadPool
         );
-<<<<<<< HEAD
-        Codec legacyBestCompressionCodec = new LegacyPerFieldMapperCodec(Lucene104Codec.Mode.BEST_COMPRESSION, mapperService, bigArrays);
-=======
->>>>>>> b96d4d5b
         codecs.put(LEGACY_BEST_COMPRESSION_CODEC, legacyBestCompressionCodec);
 
         codecs.put(LUCENE_DEFAULT_CODEC, Codec.getDefault());
