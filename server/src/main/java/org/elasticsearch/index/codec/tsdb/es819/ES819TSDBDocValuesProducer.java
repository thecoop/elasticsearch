--- conflicted
+++ resolved
@@ -1348,56 +1348,7 @@
                 };
             }
         } else if (entry.sortedOrdinals != null) {
-<<<<<<< HEAD
-            final var ordinalsReader = new SortedOrdinalReader(
-                maxOrd,
-                DirectMonotonicReader.getInstance(
-                    entry.sortedOrdinals,
-                    data.randomAccessSlice(entry.valuesOffset, entry.valuesLength),
-                    true
-                )
-            );
-            if (entry.docsWithFieldOffset == -1) {
-                return new BaseDenseNumericValues(maxDoc) {
-                    @Override
-                    long lookAheadValueAt(int targetDoc) {
-                        return ordinalsReader.lookAheadValue(targetDoc);
-                    }
-
-                    @Override
-                    public long longValue() {
-                        return ordinalsReader.readValueAndAdvance(doc);
-                    }
-
-                    @Override
-                    public int docIDRunEnd() throws IOException {
-                        return maxDoc;
-                    }
-                };
-            } else {
-                final var disi = new IndexedDISI(
-                    data,
-                    entry.docsWithFieldOffset,
-                    entry.docsWithFieldLength,
-                    entry.jumpTableEntryCount,
-                    entry.denseRankPower,
-                    entry.numValues
-                );
-                return new BaseSparseNumericValues(disi) {
-                    @Override
-                    public long longValue() {
-                        return ordinalsReader.readValueAndAdvance(disi.docID());
-                    }
-
-                    @Override
-                    public int docIDRunEnd() throws IOException {
-                        return disi.docIDRunEnd();
-                    }
-                };
-            }
-=======
             return getRangeEncodedNumericDocValues(entry, maxOrd);
->>>>>>> 04ff798c
         }
 
         // NOTE: we could make this a bit simpler by reusing #getValues but this
@@ -1666,6 +1617,11 @@
                 public long longValue() {
                     return ordinalsReader.readValueAndAdvance(doc);
                 }
+
+                @Override
+                public int docIDRunEnd() throws IOException {
+                    return maxDoc;
+                }
             };
         } else {
             final var disi = new IndexedDISI(
@@ -1680,6 +1636,11 @@
                 @Override
                 public long longValue() {
                     return ordinalsReader.readValueAndAdvance(disi.docID());
+                }
+
+                @Override
+                public int docIDRunEnd() throws IOException {
+                    return disi.docIDRunEnd();
                 }
             };
         }
