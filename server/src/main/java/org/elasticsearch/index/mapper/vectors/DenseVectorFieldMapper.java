/*
 * Copyright Elasticsearch B.V. and/or licensed to Elasticsearch B.V. under one
 * or more contributor license agreements. Licensed under the "Elastic License
 * 2.0", the "GNU Affero General Public License v3.0 only", and the "Server Side
 * Public License v 1"; you may not use this file except in compliance with, at
 * your election, the "Elastic License 2.0", the "GNU Affero General Public
 * License v3.0 only", or the "Server Side Public License, v 1".
 */

package org.elasticsearch.index.mapper.vectors;

import org.apache.lucene.codecs.KnnVectorsFormat;
import org.apache.lucene.codecs.KnnVectorsReader;
import org.apache.lucene.codecs.KnnVectorsWriter;
import org.apache.lucene.codecs.lucene99.Lucene99HnswVectorsFormat;
import org.apache.lucene.document.BinaryDocValuesField;
import org.apache.lucene.document.Field;
import org.apache.lucene.document.FieldType;
import org.apache.lucene.document.FloatDocValuesField;
import org.apache.lucene.document.KnnByteVectorField;
import org.apache.lucene.document.KnnFloatVectorField;
import org.apache.lucene.index.BinaryDocValues;
import org.apache.lucene.index.ByteVectorValues;
import org.apache.lucene.index.FilterLeafReader;
import org.apache.lucene.index.FloatVectorValues;
import org.apache.lucene.index.KnnVectorValues;
import org.apache.lucene.index.LeafReader;
import org.apache.lucene.index.NumericDocValues;
import org.apache.lucene.index.SegmentReadState;
import org.apache.lucene.index.SegmentWriteState;
import org.apache.lucene.index.VectorEncoding;
import org.apache.lucene.index.VectorSimilarityFunction;
import org.apache.lucene.search.BooleanClause;
import org.apache.lucene.search.BooleanQuery;
import org.apache.lucene.search.FieldExistsQuery;
import org.apache.lucene.search.MatchNoDocsQuery;
import org.apache.lucene.search.Query;
import org.apache.lucene.search.join.BitSetProducer;
import org.apache.lucene.search.knn.KnnSearchStrategy;
import org.apache.lucene.util.BitUtil;
import org.apache.lucene.util.BytesRef;
import org.apache.lucene.util.VectorUtil;
import org.elasticsearch.common.ParsingException;
import org.elasticsearch.common.settings.Setting;
import org.elasticsearch.common.xcontent.support.XContentMapValues;
import org.elasticsearch.features.NodeFeature;
import org.elasticsearch.index.IndexSettings;
import org.elasticsearch.index.IndexVersion;
import org.elasticsearch.index.IndexVersions;
import org.elasticsearch.index.codec.vectors.BFloat16;
import org.elasticsearch.index.codec.vectors.ES813FlatVectorFormat;
import org.elasticsearch.index.codec.vectors.ES813Int8FlatVectorFormat;
import org.elasticsearch.index.codec.vectors.ES814HnswScalarQuantizedVectorsFormat;
import org.elasticsearch.index.codec.vectors.ES815BitFlatVectorFormat;
import org.elasticsearch.index.codec.vectors.ES815HnswBitVectorsFormat;
import org.elasticsearch.index.codec.vectors.diskbbq.ES920DiskBBQVectorsFormat;
import org.elasticsearch.index.codec.vectors.es818.ES818BinaryQuantizedVectorsFormat;
import org.elasticsearch.index.codec.vectors.es818.ES818HnswBinaryQuantizedVectorsFormat;
import org.elasticsearch.index.codec.vectors.es93.ES93BinaryQuantizedVectorsFormat;
import org.elasticsearch.index.codec.vectors.es93.ES93GenericFlatVectorsFormat;
import org.elasticsearch.index.codec.vectors.es93.ES93HnswBinaryQuantizedVectorsFormat;
import org.elasticsearch.index.codec.vectors.es93.ES93HnswVectorsFormat;
import org.elasticsearch.index.fielddata.FieldDataContext;
import org.elasticsearch.index.fielddata.IndexFieldData;
import org.elasticsearch.index.mapper.BlockLoader;
import org.elasticsearch.index.mapper.BlockSourceReader;
import org.elasticsearch.index.mapper.DocumentParserContext;
import org.elasticsearch.index.mapper.FieldMapper;
import org.elasticsearch.index.mapper.IndexType;
import org.elasticsearch.index.mapper.MappedFieldType;
import org.elasticsearch.index.mapper.Mapper;
import org.elasticsearch.index.mapper.MapperBuilderContext;
import org.elasticsearch.index.mapper.MapperParsingException;
import org.elasticsearch.index.mapper.MappingParser;
import org.elasticsearch.index.mapper.NumberFieldMapper;
import org.elasticsearch.index.mapper.SimpleMappedFieldType;
import org.elasticsearch.index.mapper.SourceLoader;
import org.elasticsearch.index.mapper.SourceValueFetcher;
import org.elasticsearch.index.mapper.ValueFetcher;
import org.elasticsearch.index.mapper.blockloader.docvalues.DenseVectorBlockLoader;
import org.elasticsearch.index.mapper.blockloader.docvalues.DenseVectorBlockLoaderProcessor;
import org.elasticsearch.index.mapper.blockloader.docvalues.DenseVectorFromBinaryBlockLoader;
import org.elasticsearch.index.query.SearchExecutionContext;
import org.elasticsearch.search.DocValueFormat;
import org.elasticsearch.search.aggregations.support.CoreValuesSourceType;
import org.elasticsearch.search.lookup.Source;
import org.elasticsearch.search.vectors.DenseVectorQuery;
import org.elasticsearch.search.vectors.DiversifyingChildrenIVFKnnFloatVectorQuery;
import org.elasticsearch.search.vectors.DiversifyingParentBlockQuery;
import org.elasticsearch.search.vectors.ESDiversifyingChildrenByteKnnVectorQuery;
import org.elasticsearch.search.vectors.ESDiversifyingChildrenFloatKnnVectorQuery;
import org.elasticsearch.search.vectors.ESKnnByteVectorQuery;
import org.elasticsearch.search.vectors.ESKnnFloatVectorQuery;
import org.elasticsearch.search.vectors.IVFKnnFloatVectorQuery;
import org.elasticsearch.search.vectors.RescoreKnnVectorQuery;
import org.elasticsearch.search.vectors.VectorData;
import org.elasticsearch.search.vectors.VectorSimilarityQuery;
import org.elasticsearch.xcontent.ToXContentObject;
import org.elasticsearch.xcontent.XContentBuilder;
import org.elasticsearch.xcontent.XContentParser;
import org.elasticsearch.xcontent.XContentParser.Token;

import java.io.IOException;
import java.nio.ByteBuffer;
import java.nio.ByteOrder;
import java.time.ZoneId;
import java.util.ArrayList;
import java.util.Arrays;
import java.util.Base64;
import java.util.Collections;
import java.util.HexFormat;
import java.util.List;
import java.util.Locale;
import java.util.Map;
import java.util.Objects;
import java.util.Optional;
import java.util.Set;
import java.util.function.Function;
import java.util.function.Supplier;
import java.util.function.UnaryOperator;
import java.util.stream.Stream;

import static org.elasticsearch.cluster.metadata.IndexMetadata.SETTING_INDEX_VERSION_CREATED;
import static org.elasticsearch.common.Strings.format;
import static org.elasticsearch.common.xcontent.XContentParserUtils.ensureExpectedToken;
import static org.elasticsearch.index.IndexSettings.INDEX_MAPPING_EXCLUDE_SOURCE_VECTORS_SETTING;
import static org.elasticsearch.index.codec.vectors.diskbbq.ES920DiskBBQVectorsFormat.MAX_VECTORS_PER_CLUSTER;
import static org.elasticsearch.index.codec.vectors.diskbbq.ES920DiskBBQVectorsFormat.MIN_VECTORS_PER_CLUSTER;

/**
 * A {@link FieldMapper} for indexing a dense vector of floats.
 */
public class DenseVectorFieldMapper extends FieldMapper {
    public static final String COSINE_MAGNITUDE_FIELD_SUFFIX = "._magnitude";
    public static final int BBQ_MIN_DIMS = 64;

    private static final boolean DEFAULT_HNSW_EARLY_TERMINATION = false;

    /**
     * The heuristic to utilize when executing a filtered search against vectors indexed in an HNSW graph.
     */
    public enum FilterHeuristic {
        /**
         * This heuristic searches the entire graph, doing vector comparisons in all immediate neighbors
         * but only collects vectors that match the filtering criteria.
         */
        FANOUT {
            static final KnnSearchStrategy FANOUT_STRATEGY = new KnnSearchStrategy.Hnsw(0);

            @Override
            public KnnSearchStrategy getKnnSearchStrategy() {
                return FANOUT_STRATEGY;
            }
        },
        /**
         * This heuristic will only compare vectors that match the filtering criteria.
         */
        ACORN {
            static final KnnSearchStrategy ACORN_STRATEGY = new KnnSearchStrategy.Hnsw(60);

            @Override
            public KnnSearchStrategy getKnnSearchStrategy() {
                return ACORN_STRATEGY;
            }
        };

        public abstract KnnSearchStrategy getKnnSearchStrategy();
    }

    public static final Setting<FilterHeuristic> HNSW_FILTER_HEURISTIC = Setting.enumSetting(FilterHeuristic.class, s -> {
        IndexVersion version = SETTING_INDEX_VERSION_CREATED.get(s);
        if (version.onOrAfter(IndexVersions.DEFAULT_TO_ACORN_HNSW_FILTER_HEURISTIC)) {
            return FilterHeuristic.ACORN.toString();
        }
        return FilterHeuristic.FANOUT.toString();
    },
        "index.dense_vector.hnsw_filter_heuristic",
        fh -> {},
        Setting.Property.IndexScope,
        Setting.Property.ServerlessPublic,
        Setting.Property.Dynamic
    );

    public static final Setting<Boolean> HNSW_EARLY_TERMINATION = Setting.boolSetting(
        "index.dense_vector.hnsw_enable_early_termination",
        DEFAULT_HNSW_EARLY_TERMINATION,
        Setting.Property.IndexScope,
        Setting.Property.ServerlessPublic,
        Setting.Property.Dynamic
    );

    private static boolean hasRescoreIndexVersion(IndexVersion version) {
        return version.onOrAfter(IndexVersions.ADD_RESCORE_PARAMS_TO_QUANTIZED_VECTORS)
            || version.between(IndexVersions.ADD_RESCORE_PARAMS_TO_QUANTIZED_VECTORS_BACKPORT_8_X, IndexVersions.UPGRADE_TO_LUCENE_10_0_0);
    }

    private static boolean allowsZeroRescore(IndexVersion version) {
        return version.onOrAfter(IndexVersions.RESCORE_PARAMS_ALLOW_ZERO_TO_QUANTIZED_VECTORS)
            || version.between(
                IndexVersions.RESCORE_PARAMS_ALLOW_ZERO_TO_QUANTIZED_VECTORS_BACKPORT_8_X,
                IndexVersions.UPGRADE_TO_LUCENE_10_0_0
            );
    }

    private static boolean defaultOversampleForBBQ(IndexVersion version) {
        return version.onOrAfter(IndexVersions.DEFAULT_OVERSAMPLE_VALUE_FOR_BBQ)
            || version.between(IndexVersions.DEFAULT_OVERSAMPLE_VALUE_FOR_BBQ_BACKPORT_8_X, IndexVersions.UPGRADE_TO_LUCENE_10_0_0);
    }

    public static final IndexVersion MAGNITUDE_STORED_INDEX_VERSION = IndexVersions.V_7_5_0;
    public static final IndexVersion INDEXED_BY_DEFAULT_INDEX_VERSION = IndexVersions.FIRST_DETACHED_INDEX_VERSION;
    public static final IndexVersion NORMALIZE_COSINE = IndexVersions.NORMALIZED_VECTOR_COSINE;
    public static final IndexVersion DEFAULT_TO_INT8 = IndexVersions.DEFAULT_DENSE_VECTOR_TO_INT8_HNSW;
    public static final IndexVersion DEFAULT_TO_BBQ = IndexVersions.DEFAULT_DENSE_VECTOR_TO_BBQ_HNSW;
    public static final IndexVersion LITTLE_ENDIAN_FLOAT_STORED_INDEX_VERSION = IndexVersions.V_8_9_0;

    public static final NodeFeature RESCORE_VECTOR_QUANTIZED_VECTOR_MAPPING = new NodeFeature("mapper.dense_vector.rescore_vector");
    public static final NodeFeature RESCORE_ZERO_VECTOR_QUANTIZED_VECTOR_MAPPING = new NodeFeature(
        "mapper.dense_vector.rescore_zero_vector"
    );
    public static final NodeFeature USE_DEFAULT_OVERSAMPLE_VALUE_FOR_BBQ = new NodeFeature(
        "mapper.dense_vector.default_oversample_value_for_bbq"
    );

    public static final String CONTENT_TYPE = "dense_vector";
    public static final short MAX_DIMS_COUNT = 4096; // maximum allowed number of dimensions
    public static final int MAX_DIMS_COUNT_BIT = 4096 * Byte.SIZE; // maximum allowed number of dimensions

    public static final short MIN_DIMS_FOR_DYNAMIC_FLOAT_MAPPING = 128; // minimum number of dims for floats to be dynamically mapped to
    // vector
    public static final int MAGNITUDE_BYTES = 4;
    public static final int OVERSAMPLE_LIMIT = 10_000; // Max oversample allowed
    public static final float DEFAULT_OVERSAMPLE = 3.0F; // Default oversample value
    public static final int BBQ_DIMS_DEFAULT_THRESHOLD = 384; // Lower bound for dimensions for using bbq_hnsw as default index options

    private static DenseVectorFieldMapper toType(FieldMapper in) {
        return (DenseVectorFieldMapper) in;
    }

    public static class Builder extends FieldMapper.Builder {

        private final Parameter<ElementType> elementType = new Parameter<>("element_type", false, () -> ElementType.FLOAT, (n, c, o) -> {
            ElementType elementType = namesToElementType.get((String) o);
            if (elementType == null
                || (elementType == ElementType.BFLOAT16 && ES93GenericFlatVectorsFormat.GENERIC_VECTOR_FORMAT.isEnabled() == false)) {
                throw new MapperParsingException("invalid element_type [" + o + "]; available types are " + namesToElementType.keySet());
            }
            return elementType;
        }, m -> toType(m).fieldType().element.elementType(), XContentBuilder::field, Objects::toString);
        private final Parameter<Integer> dims;
        private final Parameter<VectorSimilarity> similarity;

        private final Parameter<DenseVectorIndexOptions> indexOptions;

        private final Parameter<Boolean> indexed;
        private final Parameter<Map<String, String>> meta = Parameter.metaParam();

        final IndexVersion indexVersionCreated;
        final boolean isExcludeSourceVectors;
        private final List<VectorsFormatProvider> vectorsFormatProviders;

        public Builder(
            String name,
            IndexVersion indexVersionCreated,
            boolean isExcludeSourceVectors,
            List<VectorsFormatProvider> vectorsFormatProviders
        ) {
            super(name);
            this.indexVersionCreated = indexVersionCreated;
            this.vectorsFormatProviders = vectorsFormatProviders;
            // This is defined as updatable because it can be updated once, from [null] to a valid dim size,
            // by a dynamic mapping update. Once it has been set, however, the value cannot be changed.
            this.dims = new Parameter<>("dims", true, () -> null, (n, c, o) -> {
                if (o instanceof Integer == false) {
                    throw new MapperParsingException("Property [dims] on field [" + n + "] must be an integer but got [" + o + "]");
                }

                return XContentMapValues.nodeIntegerValue(o);
            }, m -> toType(m).fieldType().dims, XContentBuilder::field, Objects::toString).setSerializerCheck((id, ic, v) -> v != null)
                .setMergeValidator((previous, current, c) -> previous == null || Objects.equals(previous, current))
                .addValidator(dims -> {
                    if (dims == null) {
                        return;
                    }
                    int maxDims = elementType.getValue() == ElementType.BIT ? MAX_DIMS_COUNT_BIT : MAX_DIMS_COUNT;
                    int minDims = elementType.getValue() == ElementType.BIT ? Byte.SIZE : 1;
                    if (dims < minDims || dims > maxDims) {
                        throw new MapperParsingException(
                            "The number of dimensions should be in the range [" + minDims + ", " + maxDims + "] but was [" + dims + "]"
                        );
                    }
                    if (elementType.getValue() == ElementType.BIT) {
                        if (dims % Byte.SIZE != 0) {
                            throw new MapperParsingException(
                                "The number of dimensions for should be a multiple of 8 but was [" + dims + "]"
                            );
                        }
                    }
                });
            this.isExcludeSourceVectors = isExcludeSourceVectors;
            final boolean indexedByDefault = indexVersionCreated.onOrAfter(INDEXED_BY_DEFAULT_INDEX_VERSION);
            final boolean defaultInt8Hnsw = indexVersionCreated.onOrAfter(IndexVersions.DEFAULT_DENSE_VECTOR_TO_INT8_HNSW);
            final boolean defaultBBQ8Hnsw = indexVersionCreated.onOrAfter(IndexVersions.DEFAULT_DENSE_VECTOR_TO_BBQ_HNSW);
            this.indexed = Parameter.indexParam(m -> toType(m).fieldType().indexed, indexedByDefault);
            if (indexedByDefault) {
                // Only serialize on newer index versions to prevent breaking existing indices when upgrading
                this.indexed.alwaysSerialize();
            }
            this.similarity = Parameter.enumParam(
                "similarity",
                false,
                m -> toType(m).fieldType().similarity,
                (Supplier<VectorSimilarity>) () -> {
                    if (indexedByDefault && indexed.getValue()) {
                        return elementType.getValue() == ElementType.BIT ? VectorSimilarity.L2_NORM : VectorSimilarity.COSINE;
                    }
                    return null;
                },
                VectorSimilarity.class
            ).acceptsNull().setSerializerCheck((id, ic, v) -> v != null).addValidator(vectorSim -> {
                if (vectorSim == null) {
                    return;
                }
                if (elementType.getValue() == ElementType.BIT && vectorSim != VectorSimilarity.L2_NORM) {
                    throw new IllegalArgumentException(
                        "The [" + VectorSimilarity.L2_NORM + "] similarity is the only supported similarity for bit vectors"
                    );
                }
            });
            this.indexOptions = new Parameter<>(
                "index_options",
                true,
                () -> defaultIndexOptions(defaultInt8Hnsw, defaultBBQ8Hnsw),
                (n, c, o) -> o == null ? null : parseIndexOptions(n, o, indexVersionCreated),
                m -> toType(m).indexOptions,
                (b, n, v) -> {
                    if (v != null) {
                        b.field(n, v);
                    }
                },
                Objects::toString
            ).setSerializerCheck((id, ic, v) -> v != null).addValidator(v -> {
                if (v != null && dims.isConfigured() && dims.get() != null) {
                    v.validateDimension(dims.get());
                }
                if (v != null) {
                    v.validateElementType(elementType.getValue());
                }
            })
                .acceptsNull()
                .setMergeValidator(
                    (previous, current, c) -> previous == null
                        || current == null
                        || Objects.equals(previous, current)
                        || previous.updatableTo(current)
                );
            if (defaultInt8Hnsw || defaultBBQ8Hnsw) {
                if (defaultBBQ8Hnsw == false || (dims != null && dims.isConfigured())) {
                    this.indexOptions.alwaysSerialize();
                }
            }
            this.indexed.addValidator(v -> {
                if (v) {
                    if (similarity.getValue() == null) {
                        throw new IllegalArgumentException("Field [index] requires field [similarity] to be configured and not null");
                    }
                } else {
                    if (similarity.isConfigured() && similarity.getValue() != null) {
                        throw new IllegalArgumentException(
                            "Field [similarity] can only be specified for a field of type [dense_vector] when it is indexed"
                        );
                    }
                    if (indexOptions.isConfigured() && indexOptions.getValue() != null) {
                        throw new IllegalArgumentException(
                            "Field [index_options] can only be specified for a field of type [dense_vector] when it is indexed"
                        );
                    }
                }
            });
        }

        private DenseVectorIndexOptions defaultIndexOptions(boolean defaultInt8Hnsw, boolean defaultBBQHnsw) {
            if (elementType.getValue() != ElementType.FLOAT || indexed.getValue() == false) {
                return null;
            }

            boolean dimIsConfigured = dims != null && dims.isConfigured();
            if (defaultBBQHnsw && dimIsConfigured == false) {
                // Delay selecting the default index options until dimensions are configured.
                // This applies only to indices that are eligible to use BBQ as the default,
                // since prior to this change, the default was selected eagerly.
                return null;
            }

            if (defaultBBQHnsw && dimIsConfigured && dims.getValue() >= BBQ_DIMS_DEFAULT_THRESHOLD) {
                return new BBQHnswIndexOptions(
                    Lucene99HnswVectorsFormat.DEFAULT_MAX_CONN,
                    Lucene99HnswVectorsFormat.DEFAULT_BEAM_WIDTH,
                    false,
                    new RescoreVector(DEFAULT_OVERSAMPLE)
                );
            } else if (defaultInt8Hnsw) {
                return new Int8HnswIndexOptions(
                    Lucene99HnswVectorsFormat.DEFAULT_MAX_CONN,
                    Lucene99HnswVectorsFormat.DEFAULT_BEAM_WIDTH,
                    null,
                    null
                );
            }
            return null;
        }

        @Override
        protected Parameter<?>[] getParameters() {
            return new Parameter<?>[] { elementType, dims, indexed, similarity, indexOptions, meta };
        }

        public Builder similarity(VectorSimilarity vectorSimilarity) {
            similarity.setValue(vectorSimilarity);
            return this;
        }

        public Builder dimensions(int dimensions) {
            this.dims.setValue(dimensions);
            return this;
        }

        public Builder elementType(ElementType elementType) {
            this.elementType.setValue(elementType);
            return this;
        }

        public Builder indexOptions(DenseVectorIndexOptions indexOptions) {
            this.indexOptions.setValue(indexOptions);
            return this;
        }

        @Override
        public DenseVectorFieldMapper build(MapperBuilderContext context) {
            // Validate again here because the dimensions or element type could have been set programmatically,
            // which affects index option validity
            validate();
            boolean isExcludeSourceVectorsFinal = context.isSourceSynthetic() == false && indexed.getValue() && isExcludeSourceVectors;
            return new DenseVectorFieldMapper(
                leafName(),
                new DenseVectorFieldType(
                    context.buildFullName(leafName()),
                    indexVersionCreated,
                    elementType.getValue(),
                    dims.getValue(),
                    indexed.getValue(),
                    similarity.getValue(),
                    indexOptions.getValue(),
                    meta.getValue(),
                    context.isSourceSynthetic()
                ),
                builderParams(this, context),
                indexOptions.getValue(),
                indexVersionCreated,
                isExcludeSourceVectorsFinal,
                vectorsFormatProviders
            );
        }
    }

    public enum ElementType {
        BYTE,
        FLOAT,
        BFLOAT16,
        BIT;

        public static ElementType fromString(String name) {
            return valueOf(name.toUpperCase(Locale.ROOT));
        }

        @Override
        public String toString() {
            return super.toString().toLowerCase(Locale.ROOT);
        }
    }

    public static final Element BYTE_ELEMENT = new ByteElement();
    public static final Element FLOAT_ELEMENT = new FloatElement();
    public static final Element BFLOAT16_ELEMENT = new BFloat16Element();
    public static final Element BIT_ELEMENT = new BitElement();

    public static final Map<String, ElementType> namesToElementType = Map.of(
        ElementType.BYTE.toString(),
        ElementType.BYTE,
        ElementType.FLOAT.toString(),
        ElementType.FLOAT,
        ElementType.BFLOAT16.toString(),
        ElementType.BFLOAT16,
        ElementType.BIT.toString(),
        ElementType.BIT
    );

    public abstract static class Element {

        public static Element getElement(ElementType elementType) {
            return switch (elementType) {
                case FLOAT -> FLOAT_ELEMENT;
                case BFLOAT16 -> BFLOAT16_ELEMENT;
                case BYTE -> BYTE_ELEMENT;
                case BIT -> BIT_ELEMENT;
            };
        }

        /**
         * Checks the input {@code vector} is one of the {@code possibleTypes},
         * and returns the first type that it matches
         */
        public static ElementType checkValidVector(float[] vector, ElementType... possibleTypes) {
            assert possibleTypes.length != 0;
            // we're looking for one valid allowed type
            // assume the types are in order of specificity
            StringBuilder[] errors = new StringBuilder[possibleTypes.length];
            for (int i = 0; i < possibleTypes.length; i++) {
                StringBuilder error = getElement(possibleTypes[i]).checkVectorErrors(vector);
                if (error == null) {
                    // this one works - use it
                    return possibleTypes[i];
                } else {
                    errors[i] = error;
                }
            }

            // oh dear, none of the possible types work with this vector. Generate the error message and throw.
            StringBuilder message = new StringBuilder();
            for (int i = 0; i < possibleTypes.length; i++) {
                if (i > 0) {
                    message.append(" ");
                }
                message.append("Vector is not a ").append(possibleTypes[i]).append(" vector: ").append(errors[i]);
            }
            throw new IllegalArgumentException(FloatElement.appendErrorElements(message, vector).toString());
        }

        public abstract ElementType elementType();

        public abstract void writeValues(ByteBuffer byteBuffer, float[] values);

        public abstract void readAndWriteValue(ByteBuffer byteBuffer, XContentBuilder b) throws IOException;

        abstract IndexFieldData.Builder fielddataBuilder(DenseVectorFieldType denseVectorFieldType, FieldDataContext fieldDataContext);

        abstract void parseKnnVectorAndIndex(DocumentParserContext context, DenseVectorFieldMapper fieldMapper) throws IOException;

        public abstract VectorData parseKnnVector(
            DocumentParserContext context,
            int dims,
            IntBooleanConsumer dimChecker,
            VectorSimilarity similarity
        ) throws IOException;

        public abstract int getNumBytes(int dimensions);

        public abstract ByteBuffer createByteBuffer(IndexVersion indexVersion, int numBytes);

        public boolean isUnitVector(float squaredMagnitude) {
            return Math.abs(squaredMagnitude - 1.0f) < 1e-3f;
        }

        public void checkVectorBounds(float[] vector) {
            StringBuilder errors = checkVectorErrors(vector);
            if (errors != null) {
                throw new IllegalArgumentException(FloatElement.appendErrorElements(errors, vector).toString());
            }
        }

        StringBuilder checkVectorErrors(float[] vector) {
            return checkNanAndInfinite(vector);
        }

        abstract void checkVectorMagnitude(
            VectorSimilarity similarity,
            UnaryOperator<StringBuilder> errorElementsAppender,
            float squaredMagnitude
        );

        public abstract double computeSquaredMagnitude(VectorData vectorData);

        public void checkDimensions(Integer dvDims, int qvDims) {
            if (dvDims != null && dvDims != qvDims) {
                throw new IllegalArgumentException(
                    "The query vector has a different number of dimensions [" + qvDims + "] than the document vectors [" + dvDims + "]."
                );
            }
        }

        public int parseDimensionCount(DocumentParserContext context) throws IOException {
            int index = 0;
            for (Token token = context.parser().nextToken(); token != Token.END_ARRAY; token = context.parser().nextToken()) {
                index++;
            }
            return index;
        }

        StringBuilder checkNanAndInfinite(float[] vector) {
            StringBuilder errorBuilder = null;

            for (int index = 0; index < vector.length; ++index) {
                float value = vector[index];

                if (Float.isNaN(value)) {
                    errorBuilder = new StringBuilder(
                        "element_type ["
                            + elementType()
                            + "] vectors do not support NaN values but found ["
                            + value
                            + "] at dim ["
                            + index
                            + "];"
                    );
                    break;
                }

                if (Float.isInfinite(value)) {
                    errorBuilder = new StringBuilder(
                        "element_type ["
                            + elementType()
                            + "] vectors do not support infinite values but found ["
                            + value
                            + "] at dim ["
                            + index
                            + "];"
                    );
                    break;
                }
            }

            return errorBuilder;
        }
    }

    private static class ByteElement extends Element {

        @Override
        public ElementType elementType() {
            return ElementType.BYTE;
        }

        @Override
        public void writeValues(ByteBuffer byteBuffer, float[] values) {
            for (float f : values) {
                byteBuffer.put((byte) f);
            }
        }

        @Override
        public void readAndWriteValue(ByteBuffer byteBuffer, XContentBuilder b) throws IOException {
            b.value(byteBuffer.get());
        }

        private KnnByteVectorField createKnnVectorField(String name, byte[] vector, VectorSimilarityFunction function) {
            if (vector == null) {
                throw new IllegalArgumentException("vector value must not be null");
            }
            FieldType denseVectorFieldType = new FieldType();
            denseVectorFieldType.setVectorAttributes(vector.length, VectorEncoding.BYTE, function);
            denseVectorFieldType.freeze();
            return new KnnByteVectorField(name, vector, denseVectorFieldType);
        }

        @Override
        IndexFieldData.Builder fielddataBuilder(DenseVectorFieldType denseVectorFieldType, FieldDataContext fieldDataContext) {
            return new VectorIndexFieldData.Builder(
                denseVectorFieldType.name(),
                CoreValuesSourceType.KEYWORD,
                denseVectorFieldType.indexVersionCreated,
                elementType(),
                denseVectorFieldType.dims,
                denseVectorFieldType.indexed,
                r -> r
            );
        }

        @Override
        StringBuilder checkVectorErrors(float[] vector) {
            StringBuilder errors = super.checkNanAndInfinite(vector);
            if (errors != null) {
                return errors;
            }

            for (int index = 0; index < vector.length; ++index) {
                float value = vector[index];

                if (value % 1.0f != 0.0f) {
                    errors = new StringBuilder(
                        "element_type ["
                            + elementType()
                            + "] vectors only support non-decimal values but found decimal value ["
                            + value
                            + "] at dim ["
                            + index
                            + "];"
                    );
                    break;
                }

                if (value < Byte.MIN_VALUE || value > Byte.MAX_VALUE) {
                    errors = new StringBuilder(
                        "element_type ["
                            + elementType()
                            + "] vectors only support integers between ["
                            + Byte.MIN_VALUE
                            + ", "
                            + Byte.MAX_VALUE
                            + "] but found ["
                            + value
                            + "] at dim ["
                            + index
                            + "];"
                    );
                    break;
                }
            }

            return errors;
        }

        @Override
        void checkVectorMagnitude(VectorSimilarity similarity, UnaryOperator<StringBuilder> appender, float squaredMagnitude) {
            StringBuilder errorBuilder = null;

            if (similarity == VectorSimilarity.COSINE && Math.sqrt(squaredMagnitude) == 0.0f) {
                errorBuilder = new StringBuilder(
                    "The [" + VectorSimilarity.COSINE + "] similarity does not support vectors with zero magnitude."
                );
            }

            if (errorBuilder != null) {
                throw new IllegalArgumentException(appender.apply(errorBuilder).toString());
            }
        }

        @Override
        public double computeSquaredMagnitude(VectorData vectorData) {
            return VectorUtil.dotProduct(vectorData.asByteVector(), vectorData.asByteVector());
        }

        @Override
        public void parseKnnVectorAndIndex(DocumentParserContext context, DenseVectorFieldMapper fieldMapper) throws IOException {
            VectorData vectorData = parseKnnVector(context, fieldMapper.fieldType().dims, (i, end) -> {
                if (end) {
                    fieldMapper.checkDimensionMatches(i, context);
                } else {
                    fieldMapper.checkDimensionExceeded(i, context);
                }
            }, fieldMapper.fieldType().similarity);
            Field field = createKnnVectorField(
                fieldMapper.fieldType().name(),
                vectorData.asByteVector(),
                fieldMapper.fieldType().similarity.vectorSimilarityFunction(fieldMapper.indexCreatedVersion, elementType())
            );
            context.doc().addWithKey(fieldMapper.fieldType().name(), field);
        }

        VectorData parseVectorArray(DocumentParserContext context, int dims, IntBooleanConsumer dimChecker, VectorSimilarity similarity)
            throws IOException {
            int index = 0;
            byte[] vector = new byte[dims];
            float squaredMagnitude = 0;
            for (XContentParser.Token token = context.parser().nextToken(); token != Token.END_ARRAY; token = context.parser()
                .nextToken()) {
                dimChecker.accept(index, false);
                ensureExpectedToken(Token.VALUE_NUMBER, token, context.parser());
                final int value;
                if (context.parser().numberType() != XContentParser.NumberType.INT) {
                    float floatValue = context.parser().floatValue(true);
                    if (floatValue % 1.0f != 0.0f) {
                        throw new IllegalArgumentException(
                            "element_type ["
                                + elementType()
                                + "] vectors only support non-decimal values but found decimal value ["
                                + floatValue
                                + "] at dim ["
                                + index
                                + "];"
                        );
                    }
                    value = (int) floatValue;
                } else {
                    value = context.parser().intValue(true);
                }
                if (value < Byte.MIN_VALUE || value > Byte.MAX_VALUE) {
                    throw new IllegalArgumentException(
                        "element_type ["
                            + elementType()
                            + "] vectors only support integers between ["
                            + Byte.MIN_VALUE
                            + ", "
                            + Byte.MAX_VALUE
                            + "] but found ["
                            + value
                            + "] at dim ["
                            + index
                            + "];"
                    );
                }
                vector[index++] = (byte) value;
                squaredMagnitude += value * value;
            }
            dimChecker.accept(index, true);
            checkVectorMagnitude(similarity, errorElementsAppender(vector), squaredMagnitude);
            return VectorData.fromBytes(vector);
        }

        VectorData parseStringValue(
            String s,
            IntBooleanConsumer dimChecker,
            VectorSimilarity similarity,
            Function<String, byte[]> decoder
        ) {
            byte[] decodedVector = decoder.apply(s);
            dimChecker.accept(decodedVector.length, true);
            VectorData vectorData = VectorData.fromBytes(decodedVector);
            double squaredMagnitude = computeSquaredMagnitude(vectorData);
            checkVectorMagnitude(similarity, errorElementsAppender(decodedVector), (float) squaredMagnitude);
            return vectorData;
        }

        VectorData parseHexEncodedVector(String s, IntBooleanConsumer dimChecker, VectorSimilarity similarity) {
            return parseStringValue(s, dimChecker, similarity, HexFormat.of()::parseHex);
        }

        VectorData parseBase64EncodedVector(String s, IntBooleanConsumer dimChecker, VectorSimilarity similarity) {
            return parseStringValue(s, dimChecker, similarity, Base64.getDecoder()::decode);
        }

        @Override
        public VectorData parseKnnVector(
            DocumentParserContext context,
            int dims,
            IntBooleanConsumer dimChecker,
            VectorSimilarity similarity
        ) throws IOException {
            XContentParser.Token token = context.parser().currentToken();
            return switch (token) {
                case START_ARRAY -> parseVectorArray(context, dims, dimChecker, similarity);
                case VALUE_STRING -> {
                    String s = context.parser().text();
                    if (s.length() == dims * 2) {
                        try {
                            yield parseHexEncodedVector(s, dimChecker, similarity);
                        } catch (IllegalArgumentException e) {
                            yield parseBase64EncodedVector(s, dimChecker, similarity);
                        }
                    } else {
                        try {
                            yield parseBase64EncodedVector(s, dimChecker, similarity);
                        } catch (IllegalArgumentException e) {
                            yield parseHexEncodedVector(s, dimChecker, similarity);
                        }
                    }
                }
                default -> throw new ParsingException(
                    context.parser().getTokenLocation(),
                    format("Unsupported type [%s] for provided value [%s]", token, context.parser().text())
                );
            };
        }

        @Override
        public int getNumBytes(int dimensions) {
            return dimensions;
        }

        @Override
        public ByteBuffer createByteBuffer(IndexVersion indexVersion, int numBytes) {
            return ByteBuffer.wrap(new byte[numBytes]);
        }

        static boolean isMaybeHexString(String s) {
            int len = s.length();
            if (len % 2 != 0) {
                return false;
            }
            for (int i = 0; i < len; i++) {
                char c = s.charAt(i);
                if (HexFormat.isHexDigit(c) == false) {
                    return false;
                }
            }
            return true;
        }

        @Override
        public int parseDimensionCount(DocumentParserContext context) throws IOException {
            XContentParser.Token currentToken = context.parser().currentToken();
            return switch (currentToken) {
                case START_ARRAY -> {
                    int index = 0;
                    for (Token token = context.parser().nextToken(); token != Token.END_ARRAY; token = context.parser().nextToken()) {
                        index++;
                    }
                    yield index;
                }
                case VALUE_STRING -> {
                    String v = context.parser().text();
                    // Base64 is always divisible by 4, so if it's not try hex
                    if (v.length() % 4 != 0) {
                        try {
                            yield HexFormat.of().parseHex(v).length;
                        } catch (IllegalArgumentException e) {
                            yield Base64.getDecoder().decode(v).length;
                        }
                    } else {
                        try {
                            yield Base64.getDecoder().decode(v).length;
                        } catch (IllegalArgumentException e) {
                            yield HexFormat.of().parseHex(v).length;
                        }
                    }
                }
                default -> throw new ParsingException(
                    context.parser().getTokenLocation(),
                    format("Unsupported type [%s] for provided value [%s]", currentToken, context.parser().text())
                );
            };
        }

        static StringBuilder appendErrorElements(StringBuilder errorBuilder, byte[] vector) {
            // Include the first five elements of the invalid vector in the error message
            errorBuilder.append(" Preview of invalid vector: [");
            for (int i = 0; i < Math.min(5, vector.length); i++) {
                if (i > 0) {
                    errorBuilder.append(", ");
                }
                errorBuilder.append(vector[i]);
            }
            if (vector.length >= 5) {
                errorBuilder.append(", ...");
            }
            errorBuilder.append("]");
            return errorBuilder;
        }

        static UnaryOperator<StringBuilder> errorElementsAppender(byte[] vector) {
            return sb -> appendErrorElements(sb, vector);
        }
    }

    private static class FloatElement extends Element {

        @Override
        public ElementType elementType() {
            return ElementType.FLOAT;
        }

        @Override
        public void writeValues(ByteBuffer byteBuffer, float[] values) {
            byteBuffer.asFloatBuffer().put(values);
            byteBuffer.position(byteBuffer.position() + (values.length * Float.BYTES));
        }

        @Override
        public void readAndWriteValue(ByteBuffer byteBuffer, XContentBuilder b) throws IOException {
            b.value(byteBuffer.getFloat());
        }

        private KnnFloatVectorField createKnnVectorField(String name, float[] vector, VectorSimilarityFunction function) {
            if (vector == null) {
                throw new IllegalArgumentException("vector value must not be null");
            }
            FieldType denseVectorFieldType = new FieldType();
            denseVectorFieldType.setVectorAttributes(vector.length, VectorEncoding.FLOAT32, function);
            denseVectorFieldType.freeze();
            return new KnnFloatVectorField(name, vector, denseVectorFieldType);
        }

        @Override
        IndexFieldData.Builder fielddataBuilder(DenseVectorFieldType denseVectorFieldType, FieldDataContext fieldDataContext) {
            return new VectorIndexFieldData.Builder(
                denseVectorFieldType.name(),
                CoreValuesSourceType.KEYWORD,
                denseVectorFieldType.indexVersionCreated,
                elementType(),
                denseVectorFieldType.dims,
                denseVectorFieldType.indexed,
                denseVectorFieldType.isNormalized() && denseVectorFieldType.indexed ? r -> new FilterLeafReader(r) {
                    @Override
                    public CacheHelper getCoreCacheHelper() {
                        return r.getCoreCacheHelper();
                    }

                    @Override
                    public CacheHelper getReaderCacheHelper() {
                        return r.getReaderCacheHelper();
                    }

                    @Override
                    public FloatVectorValues getFloatVectorValues(String fieldName) throws IOException {
                        FloatVectorValues values = in.getFloatVectorValues(fieldName);
                        if (values == null) {
                            return null;
                        }
                        return new DenormalizedCosineFloatVectorValues(
                            values,
                            in.getNumericDocValues(fieldName + COSINE_MAGNITUDE_FIELD_SUFFIX)
                        );
                    }
                } : r -> r
            );
        }

        @Override
        void checkVectorMagnitude(VectorSimilarity similarity, UnaryOperator<StringBuilder> appender, float squaredMagnitude) {
            StringBuilder errorBuilder = null;

            if (Float.isNaN(squaredMagnitude) || Float.isInfinite(squaredMagnitude)) {
                errorBuilder = new StringBuilder(
                    "NaN or Infinite magnitude detected, this usually means the vector values are too extreme to fit within a float."
                );
            }
            if (errorBuilder != null) {
                throw new IllegalArgumentException(appender.apply(errorBuilder).toString());
            }

            if (similarity == VectorSimilarity.DOT_PRODUCT && isUnitVector(squaredMagnitude) == false) {
                errorBuilder = new StringBuilder(
                    "The [" + VectorSimilarity.DOT_PRODUCT + "] similarity can only be used with unit-length vectors."
                );
            } else if (similarity == VectorSimilarity.COSINE && Math.sqrt(squaredMagnitude) == 0.0f) {
                errorBuilder = new StringBuilder(
                    "The [" + VectorSimilarity.COSINE + "] similarity does not support vectors with zero magnitude."
                );
            }

            if (errorBuilder != null) {
                throw new IllegalArgumentException(appender.apply(errorBuilder).toString());
            }
        }

        @Override
        public double computeSquaredMagnitude(VectorData vectorData) {
            return VectorUtil.dotProduct(vectorData.asFloatVector(), vectorData.asFloatVector());
        }

        @Override
        public int parseDimensionCount(DocumentParserContext context) throws IOException {
            XContentParser.Token currentToken = context.parser().currentToken();
            return switch (currentToken) {
                case START_ARRAY -> {
                    int index = 0;
                    for (Token token = context.parser().nextToken(); token != Token.END_ARRAY; token = context.parser().nextToken()) {
                        index++;
                    }
                    yield index;
                }
                case VALUE_STRING -> {
                    byte[] decodedVectorBytes = Base64.getDecoder().decode(context.parser().text());
                    if (decodedVectorBytes.length % Float.BYTES != 0) {
                        throw new ParsingException(
                            context.parser().getTokenLocation(),
                            "Failed to parse object: Base64 decoded vector byte length ["
                                + decodedVectorBytes.length
                                + "] is not a multiple of ["
                                + Float.BYTES
                                + "]"
                        );
                    }
                    yield decodedVectorBytes.length / Float.BYTES;
                }
                default -> throw new ParsingException(
                    context.parser().getTokenLocation(),
                    format("Unsupported type [%s] for provided value [%s]", currentToken, context.parser().text())
                );
            };
        }

        @Override
        public void parseKnnVectorAndIndex(DocumentParserContext context, DenseVectorFieldMapper fieldMapper) throws IOException {
            var vandm = parseFloatVectorInput(context, fieldMapper.fieldType().dims, (i, end) -> {
                if (end) {
                    fieldMapper.checkDimensionMatches(i, context);
                } else {
                    fieldMapper.checkDimensionExceeded(i, context);
                }
            });
            checkVectorBounds(vandm.vectorData.asFloatVector());
            checkVectorMagnitude(
                fieldMapper.fieldType().similarity,
                errorElementsAppender(vandm.vectorData().floatVector()),
                vandm.squaredMagnitude
            );
            float[] vector = vandm.vectorData.asFloatVector();
            if (fieldMapper.fieldType().isNormalized() && isUnitVector(vandm.squaredMagnitude) == false) {
                float length = (float) Math.sqrt(vandm.squaredMagnitude);
                for (int i = 0; i < vector.length; i++) {
                    vector[i] /= length;
                }
                final String fieldName = fieldMapper.fieldType().name() + COSINE_MAGNITUDE_FIELD_SUFFIX;
                Field magnitudeField = new FloatDocValuesField(fieldName, length);
                context.doc().addWithKey(fieldName, magnitudeField);
            }
            Field field = createKnnVectorField(
                fieldMapper.fieldType().name(),
                vector,
                fieldMapper.fieldType().similarity.vectorSimilarityFunction(fieldMapper.indexCreatedVersion, elementType())
            );
            context.doc().addWithKey(fieldMapper.fieldType().name(), field);
        }

        @Override
        public VectorData parseKnnVector(
            DocumentParserContext context,
            int dims,
            IntBooleanConsumer dimChecker,
            VectorSimilarity similarity
        ) throws IOException {
            var v = parseFloatVectorInput(context, dims, (i, end) -> {
                if (end) {
                    dimChecker.accept(i, true);
                } else {
                    dimChecker.accept(i, false);
                }
            });
            checkVectorBounds(v.vectorData.asFloatVector());
            checkVectorMagnitude(similarity, errorElementsAppender(v.vectorData.asFloatVector()), v.squaredMagnitude);
            return v.vectorData;
        }

        VectorDataAndMagnitude parseFloatVectorInput(DocumentParserContext context, int dims, IntBooleanConsumer dimChecker)
            throws IOException {
            XContentParser.Token token = context.parser().currentToken();
            return switch (token) {
                case START_ARRAY -> parseVectorArray(context, dimChecker, dims);
                case VALUE_STRING -> parseBase64EncodedVector(context, dimChecker, dims);
                default -> throw new ParsingException(
                    context.parser().getTokenLocation(),
                    format("Unsupported type [%s] for provided value [%s]", token, context.parser().text())
                );
            };
        }

        VectorDataAndMagnitude parseVectorArray(DocumentParserContext context, IntBooleanConsumer dimChecker, int dims) throws IOException {
            int index = 0;
            float[] vector = new float[dims];
            float squaredMagnitude = 0;
            for (XContentParser.Token token = context.parser().nextToken(); token != Token.END_ARRAY; token = context.parser()
                .nextToken()) {
                dimChecker.accept(index, false);
                ensureExpectedToken(Token.VALUE_NUMBER, token, context.parser());
                float value = context.parser().floatValue(true);
                vector[index++] = value;
                squaredMagnitude += value * value;
            }
            dimChecker.accept(index, true);
            return new VectorDataAndMagnitude(VectorData.fromFloats(vector), squaredMagnitude);
        }

        VectorDataAndMagnitude parseBase64EncodedVector(DocumentParserContext context, IntBooleanConsumer dimChecker, int dims)
            throws IOException {
            // BIG_ENDIAN is the default, but just being explicit here
            ByteBuffer byteBuffer = ByteBuffer.wrap(Base64.getDecoder().decode(context.parser().text())).order(ByteOrder.BIG_ENDIAN);
            float[] decodedVector = new float[dims];
            if (byteBuffer.remaining() == dims * Float.BYTES) {
                byteBuffer.asFloatBuffer().get(decodedVector);
            } else if (byteBuffer.remaining() == dims * BFloat16.BYTES) {
                BFloat16.bFloat16ToFloat(byteBuffer.asShortBuffer(), decodedVector);
            } else {
                throw new ParsingException(
                    context.parser().getTokenLocation(),
                    "Failed to parse object: Base64 decoded vector byte length ["
                        + byteBuffer.remaining()
                        + "] does not match the expected length of ["
                        + (dims * Float.BYTES)
                        + "] or ["
                        + (dims * BFloat16.BYTES)
                        + "] for dimension count ["
                        + dims
                        + "]"
                );
            }

            dimChecker.accept(decodedVector.length, true);
            VectorData vectorData = VectorData.fromFloats(decodedVector);
            float squaredMagnitude = (float) computeSquaredMagnitude(vectorData);
            return new VectorDataAndMagnitude(vectorData, squaredMagnitude);
        }

        record VectorDataAndMagnitude(VectorData vectorData, float squaredMagnitude) {}

        @Override
        public int getNumBytes(int dimensions) {
            return dimensions * Float.BYTES;
        }

        @Override
        public ByteBuffer createByteBuffer(IndexVersion indexVersion, int numBytes) {
            return indexVersion.onOrAfter(LITTLE_ENDIAN_FLOAT_STORED_INDEX_VERSION)
                ? ByteBuffer.wrap(new byte[numBytes]).order(ByteOrder.LITTLE_ENDIAN)
                : ByteBuffer.wrap(new byte[numBytes]);
        }

        static StringBuilder appendErrorElements(StringBuilder errorBuilder, float[] vector) {
            // Include the first five elements of the invalid vector in the error message
            errorBuilder.append(" Preview of invalid vector: [");
            for (int i = 0; i < Math.min(5, vector.length); i++) {
                if (i > 0) {
                    errorBuilder.append(", ");
                }
                errorBuilder.append(vector[i]);
            }
            if (vector.length >= 5) {
                errorBuilder.append(", ...");
            }
            errorBuilder.append("]");
            return errorBuilder;
        }

        static UnaryOperator<StringBuilder> errorElementsAppender(float[] vector) {
            return sb -> appendErrorElements(sb, vector);
        }
    }

    private static class BFloat16Element extends FloatElement {

        @Override
        public ElementType elementType() {
            return ElementType.BFLOAT16;
        }

        @Override
        public void writeValues(ByteBuffer byteBuffer, float[] values) {
            BFloat16.floatToBFloat16(values, byteBuffer.asShortBuffer());
            byteBuffer.position(byteBuffer.position() + (values.length * BFloat16.BYTES));
        }

        @Override
        public void readAndWriteValue(ByteBuffer byteBuffer, XContentBuilder b) throws IOException {
            b.value(BFloat16.bFloat16ToFloat(byteBuffer.getShort()));
        }

        @Override
        public boolean isUnitVector(float squaredMagnitude) {
            // bfloat16 needs to be more lenient
            return Math.abs(squaredMagnitude - 1.0f) < 0.02f;
        }

        @Override
        public int getNumBytes(int dimensions) {
            return dimensions * BFloat16.BYTES;
        }
    }

    private static class BitElement extends ByteElement {

        @Override
        public ElementType elementType() {
            return ElementType.BIT;
        }

        @Override
        void checkVectorMagnitude(VectorSimilarity similarity, UnaryOperator<StringBuilder> appender, float squaredMagnitude) {}

        @Override
        public double computeSquaredMagnitude(VectorData vectorData) {
            int count = 0;
            int i = 0;
            byte[] byteBits = vectorData.asByteVector();
            for (int upperBound = byteBits.length & -8; i < upperBound; i += 8) {
                count += Long.bitCount((long) BitUtil.VH_NATIVE_LONG.get(byteBits, i));
            }

            while (i < byteBits.length) {
                count += Integer.bitCount(byteBits[i] & 255);
                ++i;
            }
            return count;
        }

        @Override
        VectorData parseVectorArray(DocumentParserContext context, int dims, IntBooleanConsumer dimChecker, VectorSimilarity similarity)
            throws IOException {
            return super.parseVectorArray(
                context,
                dims / Byte.SIZE,
                (value, isComplete) -> dimChecker.accept(value * Byte.SIZE, isComplete),
                similarity
            );
        }

        @Override
        VectorData parseStringValue(
            String s,
            IntBooleanConsumer dimChecker,
            VectorSimilarity similarity,
            Function<String, byte[]> decoder
        ) {
            byte[] decodedVector = decoder.apply(s);
            dimChecker.accept(decodedVector.length * Byte.SIZE, true);
            return VectorData.fromBytes(decodedVector);
        }

        @Override
        public int getNumBytes(int dimensions) {
            assert dimensions % Byte.SIZE == 0;
            return dimensions / Byte.SIZE;
        }

        @Override
        public int parseDimensionCount(DocumentParserContext context) throws IOException {
            return super.parseDimensionCount(context) * Byte.SIZE;
        }

        @Override
        public void checkDimensions(Integer dvDims, int qvDims) {
            super.checkDimensions(dvDims, qvDims * Byte.SIZE);
        }
    }

    public enum VectorSimilarity {
        L2_NORM {
            @Override
            float score(float similarity, ElementType elementType, int dim) {
                return switch (elementType) {
                    case BYTE, FLOAT, BFLOAT16 -> 1f / (1f + similarity * similarity);
                    case BIT -> (dim - similarity) / dim;
                };
            }

            @Override
            public VectorSimilarityFunction vectorSimilarityFunction(IndexVersion indexVersion, ElementType elementType) {
                return VectorSimilarityFunction.EUCLIDEAN;
            }
        },
        COSINE {
            @Override
            float score(float similarity, ElementType elementType, int dim) {
                assert elementType != ElementType.BIT;
                return switch (elementType) {
                    case BYTE, FLOAT, BFLOAT16 -> (1 + similarity) / 2f;
                    default -> throw new IllegalArgumentException("Unsupported element type [" + elementType + "]");
                };
            }

            @Override
            public VectorSimilarityFunction vectorSimilarityFunction(IndexVersion indexVersion, ElementType elementType) {
                return indexVersion.onOrAfter(NORMALIZE_COSINE) && (elementType == ElementType.FLOAT || elementType == ElementType.BFLOAT16)
                    ? VectorSimilarityFunction.DOT_PRODUCT
                    : VectorSimilarityFunction.COSINE;
            }
        },
        DOT_PRODUCT {
            @Override
            float score(float similarity, ElementType elementType, int dim) {
                return switch (elementType) {
                    case BYTE -> 0.5f + similarity / (float) (dim * (1 << 15));
                    case FLOAT, BFLOAT16 -> (1 + similarity) / 2f;
                    default -> throw new IllegalArgumentException("Unsupported element type [" + elementType + "]");
                };
            }

            @Override
            public VectorSimilarityFunction vectorSimilarityFunction(IndexVersion indexVersion, ElementType elementType) {
                return VectorSimilarityFunction.DOT_PRODUCT;
            }
        },
        MAX_INNER_PRODUCT {
            @Override
            float score(float similarity, ElementType elementType, int dim) {
                return switch (elementType) {
                    case BYTE, FLOAT, BFLOAT16 -> similarity < 0 ? 1 / (1 + -1 * similarity) : similarity + 1;
                    default -> throw new IllegalArgumentException("Unsupported element type [" + elementType + "]");
                };
            }

            @Override
            public VectorSimilarityFunction vectorSimilarityFunction(IndexVersion indexVersion, ElementType elementType) {
                return VectorSimilarityFunction.MAXIMUM_INNER_PRODUCT;
            }
        };

        @Override
        public final String toString() {
            return name().toLowerCase(Locale.ROOT);
        }

        abstract float score(float similarity, ElementType elementType, int dim);

        public abstract VectorSimilarityFunction vectorSimilarityFunction(IndexVersion indexVersion, ElementType elementType);
    }

    public abstract static class DenseVectorIndexOptions implements IndexOptions {
        final VectorIndexType type;

        DenseVectorIndexOptions(VectorIndexType type) {
            this.type = type;
        }

        abstract KnnVectorsFormat getVectorsFormat(ElementType elementType);

        public boolean validate(ElementType elementType, int dim, boolean throwOnError) {
            return validateElementType(elementType, throwOnError) && validateDimension(dim, throwOnError);
        }

        public boolean validateElementType(ElementType elementType) {
            return validateElementType(elementType, true);
        }

        final boolean validateElementType(ElementType elementType, boolean throwOnError) {
            boolean validElementType = type.supportsElementType(elementType);
            if (throwOnError && validElementType == false) {
                throw new IllegalArgumentException(
                    "[element_type] cannot be [" + elementType.toString() + "] when using index type [" + type + "]"
                );
            }
            return validElementType;
        }

        public abstract boolean updatableTo(DenseVectorIndexOptions update);

        public boolean validateDimension(int dim) {
            return validateDimension(dim, true);
        }

        public boolean validateDimension(int dim, boolean throwOnError) {
            boolean supportsDimension = type.supportsDimension(dim);
            if (throwOnError && supportsDimension == false) {
                throw new IllegalArgumentException(type.name + " only supports even dimensions; provided=" + dim);
            }
            return supportsDimension;
        }

        abstract boolean doEquals(DenseVectorIndexOptions other);

        abstract int doHashCode();

        public VectorIndexType getType() {
            return type;
        }

        @Override
        public final boolean equals(Object other) {
            if (other == this) {
                return true;
            }
            if (other == null || other.getClass() != getClass()) {
                return false;
            }
            DenseVectorIndexOptions otherOptions = (DenseVectorIndexOptions) other;
            return Objects.equals(type, otherOptions.type) && doEquals(otherOptions);
        }

        @Override
        public final int hashCode() {
            return Objects.hash(type, doHashCode());
        }

        /**
         * Indicates whether the underlying vector search is performed using a flat (exhaustive) approach.
         * <p>
         * When {@code true}, it means the search does not use any approximate nearest neighbor (ANN)
         * acceleration structures such as HNSW or IVF. Instead, it performs a brute-force comparison
         * against all candidate vectors. This information can be used by higher-level components
         * to decide whether additional acceleration or optimization is necessary.
         *
         * @return {@code true} if the vector search is flat (exhaustive), {@code false} if it uses ANN structures
         */
        public abstract boolean isFlat();
    }

    abstract static class QuantizedIndexOptions extends DenseVectorIndexOptions {
        final RescoreVector rescoreVector;

        QuantizedIndexOptions(VectorIndexType type, RescoreVector rescoreVector) {
            super(type);
            this.rescoreVector = rescoreVector;
        }
    }

    public enum VectorIndexType {
        HNSW("hnsw", false) {
            @Override
            public DenseVectorIndexOptions parseIndexOptions(String fieldName, Map<String, ?> indexOptionsMap, IndexVersion indexVersion) {
                Object mNode = indexOptionsMap.remove("m");
                Object efConstructionNode = indexOptionsMap.remove("ef_construction");

                int m = XContentMapValues.nodeIntegerValue(mNode, Lucene99HnswVectorsFormat.DEFAULT_MAX_CONN);
                int efConstruction = XContentMapValues.nodeIntegerValue(efConstructionNode, Lucene99HnswVectorsFormat.DEFAULT_BEAM_WIDTH);
                MappingParser.checkNoRemainingFields(fieldName, indexOptionsMap);

                return new HnswIndexOptions(m, efConstruction);
            }

            @Override
            public boolean supportsElementType(ElementType elementType) {
                return true;
            }

            @Override
            public boolean supportsDimension(int dims) {
                return true;
            }
        },
        INT8_HNSW("int8_hnsw", true) {
            @Override
            public DenseVectorIndexOptions parseIndexOptions(String fieldName, Map<String, ?> indexOptionsMap, IndexVersion indexVersion) {
                Object mNode = indexOptionsMap.remove("m");
                Object efConstructionNode = indexOptionsMap.remove("ef_construction");
                Object confidenceIntervalNode = indexOptionsMap.remove("confidence_interval");
                if (mNode == null) {
                    mNode = Lucene99HnswVectorsFormat.DEFAULT_MAX_CONN;
                }
                if (efConstructionNode == null) {
                    efConstructionNode = Lucene99HnswVectorsFormat.DEFAULT_BEAM_WIDTH;
                }
                int m = XContentMapValues.nodeIntegerValue(mNode);
                int efConstruction = XContentMapValues.nodeIntegerValue(efConstructionNode);
                Float confidenceInterval = null;
                if (confidenceIntervalNode != null) {
                    confidenceInterval = (float) XContentMapValues.nodeDoubleValue(confidenceIntervalNode);
                }
                RescoreVector rescoreVector = null;
                if (hasRescoreIndexVersion(indexVersion)) {
                    rescoreVector = RescoreVector.fromIndexOptions(indexOptionsMap, indexVersion);
                }
                MappingParser.checkNoRemainingFields(fieldName, indexOptionsMap);
                return new Int8HnswIndexOptions(m, efConstruction, confidenceInterval, rescoreVector);
            }

            @Override
            public boolean supportsElementType(ElementType elementType) {
                return elementType == ElementType.FLOAT;
            }

            @Override
            public boolean supportsDimension(int dims) {
                return true;
            }
        },
        INT4_HNSW("int4_hnsw", true) {
            public DenseVectorIndexOptions parseIndexOptions(String fieldName, Map<String, ?> indexOptionsMap, IndexVersion indexVersion) {
                Object mNode = indexOptionsMap.remove("m");
                Object efConstructionNode = indexOptionsMap.remove("ef_construction");
                Object confidenceIntervalNode = indexOptionsMap.remove("confidence_interval");
                if (mNode == null) {
                    mNode = Lucene99HnswVectorsFormat.DEFAULT_MAX_CONN;
                }
                if (efConstructionNode == null) {
                    efConstructionNode = Lucene99HnswVectorsFormat.DEFAULT_BEAM_WIDTH;
                }
                int m = XContentMapValues.nodeIntegerValue(mNode);
                int efConstruction = XContentMapValues.nodeIntegerValue(efConstructionNode);
                Float confidenceInterval = null;
                if (confidenceIntervalNode != null) {
                    confidenceInterval = (float) XContentMapValues.nodeDoubleValue(confidenceIntervalNode);
                }
                RescoreVector rescoreVector = null;
                if (hasRescoreIndexVersion(indexVersion)) {
                    rescoreVector = RescoreVector.fromIndexOptions(indexOptionsMap, indexVersion);
                }
                MappingParser.checkNoRemainingFields(fieldName, indexOptionsMap);
                return new Int4HnswIndexOptions(m, efConstruction, confidenceInterval, rescoreVector);
            }

            @Override
            public boolean supportsElementType(ElementType elementType) {
                return elementType == ElementType.FLOAT;
            }

            @Override
            public boolean supportsDimension(int dims) {
                return dims % 2 == 0;
            }
        },
        FLAT("flat", false) {
            @Override
            public DenseVectorIndexOptions parseIndexOptions(String fieldName, Map<String, ?> indexOptionsMap, IndexVersion indexVersion) {
                MappingParser.checkNoRemainingFields(fieldName, indexOptionsMap);
                return new FlatIndexOptions();
            }

            @Override
            public boolean supportsElementType(ElementType elementType) {
                return true;
            }

            @Override
            public boolean supportsDimension(int dims) {
                return true;
            }
        },
        INT8_FLAT("int8_flat", true) {
            @Override
            public DenseVectorIndexOptions parseIndexOptions(String fieldName, Map<String, ?> indexOptionsMap, IndexVersion indexVersion) {
                Object confidenceIntervalNode = indexOptionsMap.remove("confidence_interval");
                Float confidenceInterval = null;
                if (confidenceIntervalNode != null) {
                    confidenceInterval = (float) XContentMapValues.nodeDoubleValue(confidenceIntervalNode);
                }
                RescoreVector rescoreVector = null;
                if (hasRescoreIndexVersion(indexVersion)) {
                    rescoreVector = RescoreVector.fromIndexOptions(indexOptionsMap, indexVersion);
                }
                MappingParser.checkNoRemainingFields(fieldName, indexOptionsMap);
                return new Int8FlatIndexOptions(confidenceInterval, rescoreVector);
            }

            @Override
            public boolean supportsElementType(ElementType elementType) {
                return elementType == ElementType.FLOAT;
            }

            @Override
            public boolean supportsDimension(int dims) {
                return true;
            }
        },
        INT4_FLAT("int4_flat", true) {
            @Override
            public DenseVectorIndexOptions parseIndexOptions(String fieldName, Map<String, ?> indexOptionsMap, IndexVersion indexVersion) {
                Object confidenceIntervalNode = indexOptionsMap.remove("confidence_interval");
                Float confidenceInterval = null;
                if (confidenceIntervalNode != null) {
                    confidenceInterval = (float) XContentMapValues.nodeDoubleValue(confidenceIntervalNode);
                }
                RescoreVector rescoreVector = null;
                if (hasRescoreIndexVersion(indexVersion)) {
                    rescoreVector = RescoreVector.fromIndexOptions(indexOptionsMap, indexVersion);
                }
                MappingParser.checkNoRemainingFields(fieldName, indexOptionsMap);
                return new Int4FlatIndexOptions(confidenceInterval, rescoreVector);
            }

            @Override
            public boolean supportsElementType(ElementType elementType) {
                return elementType == ElementType.FLOAT;
            }

            @Override
            public boolean supportsDimension(int dims) {
                return dims % 2 == 0;
            }
        },
        BBQ_HNSW("bbq_hnsw", true) {
            @Override
            public DenseVectorIndexOptions parseIndexOptions(String fieldName, Map<String, ?> indexOptionsMap, IndexVersion indexVersion) {
                Object mNode = indexOptionsMap.remove("m");
                Object efConstructionNode = indexOptionsMap.remove("ef_construction");
                Object onDiskRescoreNode = ES93GenericFlatVectorsFormat.GENERIC_VECTOR_FORMAT.isEnabled()
                    ? indexOptionsMap.remove("on_disk_rescore")
                    : false;

                int m = XContentMapValues.nodeIntegerValue(mNode, Lucene99HnswVectorsFormat.DEFAULT_MAX_CONN);
                int efConstruction = XContentMapValues.nodeIntegerValue(efConstructionNode, Lucene99HnswVectorsFormat.DEFAULT_BEAM_WIDTH);
                boolean onDiskRescore = XContentMapValues.nodeBooleanValue(onDiskRescoreNode, false);

                RescoreVector rescoreVector = null;
                if (hasRescoreIndexVersion(indexVersion)) {
                    rescoreVector = RescoreVector.fromIndexOptions(indexOptionsMap, indexVersion);
                    if (rescoreVector == null && defaultOversampleForBBQ(indexVersion)) {
                        rescoreVector = new RescoreVector(DEFAULT_OVERSAMPLE);
                    }
                }

                MappingParser.checkNoRemainingFields(fieldName, indexOptionsMap);
                return new BBQHnswIndexOptions(m, efConstruction, onDiskRescore, rescoreVector);
            }

            @Override
            public boolean supportsElementType(ElementType elementType) {
                return elementType == ElementType.FLOAT || elementType == ElementType.BFLOAT16;
            }

            @Override
            public boolean supportsDimension(int dims) {
                return dims >= BBQ_MIN_DIMS;
            }
        },
        BBQ_FLAT("bbq_flat", true) {
            @Override
            public DenseVectorIndexOptions parseIndexOptions(String fieldName, Map<String, ?> indexOptionsMap, IndexVersion indexVersion) {
                RescoreVector rescoreVector = null;
                if (hasRescoreIndexVersion(indexVersion)) {
                    rescoreVector = RescoreVector.fromIndexOptions(indexOptionsMap, indexVersion);
                    if (rescoreVector == null && defaultOversampleForBBQ(indexVersion)) {
                        rescoreVector = new RescoreVector(DEFAULT_OVERSAMPLE);
                    }
                }
                MappingParser.checkNoRemainingFields(fieldName, indexOptionsMap);
                return new BBQFlatIndexOptions(rescoreVector);
            }

            @Override
            public boolean supportsElementType(ElementType elementType) {
                return elementType == ElementType.FLOAT || elementType == ElementType.BFLOAT16;
            }

            @Override
            public boolean supportsDimension(int dims) {
                return dims >= BBQ_MIN_DIMS;
            }
        },
        BBQ_DISK("bbq_disk", true) {
            @Override
            public DenseVectorIndexOptions parseIndexOptions(String fieldName, Map<String, ?> indexOptionsMap, IndexVersion indexVersion) {
                Object clusterSizeNode = indexOptionsMap.remove("cluster_size");
                int clusterSize = ES920DiskBBQVectorsFormat.DEFAULT_VECTORS_PER_CLUSTER;
                if (clusterSizeNode != null) {
                    clusterSize = XContentMapValues.nodeIntegerValue(clusterSizeNode);
                    if (clusterSize < MIN_VECTORS_PER_CLUSTER || clusterSize > MAX_VECTORS_PER_CLUSTER) {
                        throw new IllegalArgumentException(
                            "cluster_size must be between "
                                + MIN_VECTORS_PER_CLUSTER
                                + " and "
                                + MAX_VECTORS_PER_CLUSTER
                                + ", got: "
                                + clusterSize
                        );
                    }
                }

                RescoreVector rescoreVector = RescoreVector.fromIndexOptions(indexOptionsMap, indexVersion);
                if (rescoreVector == null) {
                    rescoreVector = new RescoreVector(DEFAULT_OVERSAMPLE);
                }

                Object visitPercentageNode = indexOptionsMap.remove("default_visit_percentage");
                double visitPercentage = 0d;
                if (visitPercentageNode != null) {
                    visitPercentage = (float) XContentMapValues.nodeDoubleValue(visitPercentageNode);
                    if (visitPercentage < 0d || visitPercentage > 100d) {
                        throw new IllegalArgumentException(
                            "default_visit_percentage must be between 0.0 and 100.0, got: "
                                + visitPercentage
                                + " for field ["
                                + fieldName
                                + "]"
                        );
                    }
                }

                Object onDiskRescoreNode = ES93GenericFlatVectorsFormat.GENERIC_VECTOR_FORMAT.isEnabled()
                    ? indexOptionsMap.remove("on_disk_rescore")
                    : false;
                boolean onDiskRescore = XContentMapValues.nodeBooleanValue(onDiskRescoreNode, false);

                MappingParser.checkNoRemainingFields(fieldName, indexOptionsMap);
                return new BBQIVFIndexOptions(clusterSize, visitPercentage, rescoreVector, onDiskRescore);
            }

            @Override
            public boolean supportsElementType(ElementType elementType) {
                return elementType == ElementType.FLOAT || elementType == ElementType.BFLOAT16;
            }

            @Override
            public boolean supportsDimension(int dims) {
                return true;
            }
        };

        public static Optional<VectorIndexType> fromString(String type) {
            return Stream.of(VectorIndexType.values()).filter(vectorIndexType -> vectorIndexType.name.equals(type)).findFirst();
        }

        private final String name;
        private final boolean quantized;

        VectorIndexType(String name, boolean quantized) {
            this.name = name;
            this.quantized = quantized;
        }

        public abstract DenseVectorIndexOptions parseIndexOptions(
            String fieldName,
            Map<String, ?> indexOptionsMap,
            IndexVersion indexVersion
        );

        public abstract boolean supportsElementType(ElementType elementType);

        public abstract boolean supportsDimension(int dims);

        public boolean isQuantized() {
            return quantized;
        }

        public String getName() {
            return name;
        }

        @Override
        public String toString() {
            return name;
        }
    }

    static class Int8FlatIndexOptions extends QuantizedIndexOptions {
        private final Float confidenceInterval;

        Int8FlatIndexOptions(Float confidenceInterval, RescoreVector rescoreVector) {
            super(VectorIndexType.INT8_FLAT, rescoreVector);
            this.confidenceInterval = confidenceInterval;
        }

        @Override
        public XContentBuilder toXContent(XContentBuilder builder, Params params) throws IOException {
            builder.startObject();
            builder.field("type", type);
            if (confidenceInterval != null) {
                builder.field("confidence_interval", confidenceInterval);
            }
            if (rescoreVector != null) {
                rescoreVector.toXContent(builder, params);
            }
            builder.endObject();
            return builder;
        }

        @Override
        KnnVectorsFormat getVectorsFormat(ElementType elementType) {
            assert elementType == ElementType.FLOAT;
            return new ES813Int8FlatVectorFormat(confidenceInterval, 7, false);
        }

        @Override
        boolean doEquals(DenseVectorIndexOptions o) {
            Int8FlatIndexOptions that = (Int8FlatIndexOptions) o;
            return Objects.equals(confidenceInterval, that.confidenceInterval) && Objects.equals(rescoreVector, that.rescoreVector);
        }

        @Override
        int doHashCode() {
            return Objects.hash(confidenceInterval, rescoreVector);
        }

        @Override
        public boolean isFlat() {
            return true;
        }

        @Override
        public boolean updatableTo(DenseVectorIndexOptions update) {
            return update.type.equals(this.type)
                || update.type.equals(VectorIndexType.HNSW)
                || update.type.equals(VectorIndexType.INT8_HNSW)
                || update.type.equals(VectorIndexType.INT4_HNSW)
                || update.type.equals(VectorIndexType.BBQ_HNSW)
                || update.type.equals(VectorIndexType.INT4_FLAT)
                || update.type.equals(VectorIndexType.BBQ_FLAT)
                || update.type.equals(VectorIndexType.BBQ_DISK);
        }
    }

    static class FlatIndexOptions extends DenseVectorIndexOptions {

        FlatIndexOptions() {
            super(VectorIndexType.FLAT);
        }

        @Override
        public XContentBuilder toXContent(XContentBuilder builder, Params params) throws IOException {
            builder.startObject();
            builder.field("type", type);
            builder.endObject();
            return builder;
        }

        @Override
        KnnVectorsFormat getVectorsFormat(ElementType elementType) {
            if (elementType.equals(ElementType.BIT)) {
                return new ES815BitFlatVectorFormat();
            }
            return new ES813FlatVectorFormat();
        }

        @Override
        public boolean updatableTo(DenseVectorIndexOptions update) {
            return true;
        }

        @Override
        public boolean doEquals(DenseVectorIndexOptions o) {
            return o instanceof FlatIndexOptions;
        }

        @Override
        public int doHashCode() {
            return Objects.hash(type);
        }

        @Override
        public boolean isFlat() {
            return true;
        }
    }

    public static class Int4HnswIndexOptions extends QuantizedIndexOptions {
        private final int m;
        private final int efConstruction;
        private final float confidenceInterval;

        public Int4HnswIndexOptions(int m, int efConstruction, Float confidenceInterval, RescoreVector rescoreVector) {
            super(VectorIndexType.INT4_HNSW, rescoreVector);
            this.m = m;
            this.efConstruction = efConstruction;
            // The default confidence interval for int4 is dynamic quantiles, this provides the best relevancy and is
            // effectively required for int4 to behave well across a wide range of data.
            this.confidenceInterval = confidenceInterval == null ? 0f : confidenceInterval;
        }

        @Override
        public KnnVectorsFormat getVectorsFormat(ElementType elementType) {
            assert elementType == ElementType.FLOAT;
            return new ES814HnswScalarQuantizedVectorsFormat(m, efConstruction, confidenceInterval, 4, true);
        }

        @Override
        public XContentBuilder toXContent(XContentBuilder builder, Params params) throws IOException {
            builder.startObject();
            builder.field("type", type);
            builder.field("m", m);
            builder.field("ef_construction", efConstruction);
            builder.field("confidence_interval", confidenceInterval);
            if (rescoreVector != null) {
                rescoreVector.toXContent(builder, params);
            }
            builder.endObject();
            return builder;
        }

        @Override
        public boolean doEquals(DenseVectorIndexOptions o) {
            Int4HnswIndexOptions that = (Int4HnswIndexOptions) o;
            return m == that.m
                && efConstruction == that.efConstruction
                && Objects.equals(confidenceInterval, that.confidenceInterval)
                && Objects.equals(rescoreVector, that.rescoreVector);
        }

        @Override
        public int doHashCode() {
            return Objects.hash(m, efConstruction, confidenceInterval, rescoreVector);
        }

        @Override
        public boolean isFlat() {
            return false;
        }

        @Override
        public String toString() {
            return "{type="
                + type
                + ", m="
                + m
                + ", ef_construction="
                + efConstruction
                + ", confidence_interval="
                + confidenceInterval
                + ", rescore_vector="
                + (rescoreVector == null ? "none" : rescoreVector)
                + "}";
        }

        @Override
        public boolean updatableTo(DenseVectorIndexOptions update) {
            boolean updatable = false;
            if (update.type.equals(VectorIndexType.INT4_HNSW)) {
                Int4HnswIndexOptions int4HnswIndexOptions = (Int4HnswIndexOptions) update;
                // fewer connections would break assumptions on max number of connections (based on largest previous graph) during merge
                // quantization could not behave as expected with different confidence intervals (and quantiles) to be created
                updatable = int4HnswIndexOptions.m >= this.m && confidenceInterval == int4HnswIndexOptions.confidenceInterval;
            } else if (update.type.equals(VectorIndexType.BBQ_HNSW)) {
                updatable = ((BBQHnswIndexOptions) update).m >= m;
            } else {
                updatable = update.type.equals(VectorIndexType.BBQ_DISK);
            }
            return updatable;
        }
    }

    static class Int4FlatIndexOptions extends QuantizedIndexOptions {
        private final float confidenceInterval;

        Int4FlatIndexOptions(Float confidenceInterval, RescoreVector rescoreVector) {
            super(VectorIndexType.INT4_FLAT, rescoreVector);
            // The default confidence interval for int4 is dynamic quantiles, this provides the best relevancy and is
            // effectively required for int4 to behave well across a wide range of data.
            this.confidenceInterval = confidenceInterval == null ? 0f : confidenceInterval;
        }

        @Override
        public KnnVectorsFormat getVectorsFormat(ElementType elementType) {
            assert elementType == ElementType.FLOAT;
            return new ES813Int8FlatVectorFormat(confidenceInterval, 4, true);
        }

        @Override
        public XContentBuilder toXContent(XContentBuilder builder, Params params) throws IOException {
            builder.startObject();
            builder.field("type", type);
            builder.field("confidence_interval", confidenceInterval);
            if (rescoreVector != null) {
                rescoreVector.toXContent(builder, params);
            }
            builder.endObject();
            return builder;
        }

        @Override
        public boolean doEquals(DenseVectorIndexOptions o) {
            if (this == o) return true;
            if (o == null || getClass() != o.getClass()) return false;
            Int4FlatIndexOptions that = (Int4FlatIndexOptions) o;
            return Objects.equals(confidenceInterval, that.confidenceInterval) && Objects.equals(rescoreVector, that.rescoreVector);
        }

        @Override
        public int doHashCode() {
            return Objects.hash(confidenceInterval, rescoreVector);
        }

        @Override
        public boolean isFlat() {
            return true;
        }

        @Override
        public String toString() {
            return "{type=" + type + ", confidence_interval=" + confidenceInterval + ", rescore_vector=" + rescoreVector + "}";
        }

        @Override
        public boolean updatableTo(DenseVectorIndexOptions update) {
            // TODO: add support for updating from flat, hnsw, and int8_hnsw and updating params
            return update.type.equals(this.type)
                || update.type.equals(VectorIndexType.HNSW)
                || update.type.equals(VectorIndexType.INT8_HNSW)
                || update.type.equals(VectorIndexType.INT4_HNSW)
                || update.type.equals(VectorIndexType.BBQ_HNSW)
                || update.type.equals(VectorIndexType.BBQ_FLAT)
                || update.type.equals(VectorIndexType.BBQ_DISK);
        }

    }

    public static class Int8HnswIndexOptions extends QuantizedIndexOptions {
        private final int m;
        private final int efConstruction;
        private final Float confidenceInterval;

        public Int8HnswIndexOptions(int m, int efConstruction, Float confidenceInterval, RescoreVector rescoreVector) {
            super(VectorIndexType.INT8_HNSW, rescoreVector);
            this.m = m;
            this.efConstruction = efConstruction;
            this.confidenceInterval = confidenceInterval;
        }

        @Override
        public KnnVectorsFormat getVectorsFormat(ElementType elementType) {
            assert elementType == ElementType.FLOAT;
            return new ES814HnswScalarQuantizedVectorsFormat(m, efConstruction, confidenceInterval, 7, false);
        }

        @Override
        public XContentBuilder toXContent(XContentBuilder builder, Params params) throws IOException {
            builder.startObject();
            builder.field("type", type);
            builder.field("m", m);
            builder.field("ef_construction", efConstruction);
            if (confidenceInterval != null) {
                builder.field("confidence_interval", confidenceInterval);
            }
            if (rescoreVector != null) {
                rescoreVector.toXContent(builder, params);
            }
            builder.endObject();
            return builder;
        }

        @Override
        public boolean doEquals(DenseVectorIndexOptions o) {
            if (this == o) return true;
            if (o == null || getClass() != o.getClass()) return false;
            Int8HnswIndexOptions that = (Int8HnswIndexOptions) o;
            return m == that.m
                && efConstruction == that.efConstruction
                && Objects.equals(confidenceInterval, that.confidenceInterval)
                && Objects.equals(rescoreVector, that.rescoreVector);
        }

        @Override
        public int doHashCode() {
            return Objects.hash(m, efConstruction, confidenceInterval, rescoreVector);
        }

        @Override
        public boolean isFlat() {
            return false;
        }

        public int m() {
            return m;
        }

        public int efConstruction() {
            return efConstruction;
        }

        public Float confidenceInterval() {
            return confidenceInterval;
        }

        @Override
        public String toString() {
            return "{type="
                + type
                + ", m="
                + m
                + ", ef_construction="
                + efConstruction
                + ", confidence_interval="
                + confidenceInterval
                + ", rescore_vector="
                + (rescoreVector == null ? "none" : rescoreVector)
                + "}";
        }

        @Override
        public boolean updatableTo(DenseVectorIndexOptions update) {
            boolean updatable;
            if (update.type.equals(this.type)) {
                Int8HnswIndexOptions int8HnswIndexOptions = (Int8HnswIndexOptions) update;
                // fewer connections would break assumptions on max number of connections (based on largest previous graph) during merge
                // quantization could not behave as expected with different confidence intervals (and quantiles) to be created
                updatable = int8HnswIndexOptions.m >= this.m;
                updatable &= confidenceInterval == null
                    || int8HnswIndexOptions.confidenceInterval != null
                        && confidenceInterval.equals(int8HnswIndexOptions.confidenceInterval);
            } else {
                updatable = update.type.equals(VectorIndexType.BBQ_DISK)
                    || update.type.equals(VectorIndexType.INT4_HNSW) && ((Int4HnswIndexOptions) update).m >= this.m
                    || (update.type.equals(VectorIndexType.BBQ_HNSW) && ((BBQHnswIndexOptions) update).m >= m);
            }
            return updatable;
        }
    }

    public static class HnswIndexOptions extends DenseVectorIndexOptions {
        private final int m;
        private final int efConstruction;

        HnswIndexOptions(int m, int efConstruction) {
            super(VectorIndexType.HNSW);
            this.m = m;
            this.efConstruction = efConstruction;
        }

        @Override
        public KnnVectorsFormat getVectorsFormat(ElementType elementType) {
            if (ES93GenericFlatVectorsFormat.GENERIC_VECTOR_FORMAT.isEnabled()) {
                return new ES93HnswVectorsFormat(m, efConstruction, elementType);
            } else {
                if (elementType == ElementType.BIT) {
                    return new ES815HnswBitVectorsFormat(m, efConstruction);
                }
                return new Lucene99HnswVectorsFormat(m, efConstruction, 1, null);
            }
<<<<<<< HEAD
            return new Lucene99HnswVectorsFormat(m, efConstruction, 1, null, 0);
=======
>>>>>>> 557aeaa7
        }

        @Override
        public boolean updatableTo(DenseVectorIndexOptions update) {
            boolean updatable = update.type.equals(this.type);
            if (updatable) {
                // fewer connections would break assumptions on max number of connections (based on largest previous graph) during merge
                HnswIndexOptions hnswIndexOptions = (HnswIndexOptions) update;
                updatable = hnswIndexOptions.m >= this.m;
            }
            return updatable
                || update.type.equals(VectorIndexType.BBQ_DISK)
                || (update.type.equals(VectorIndexType.INT8_HNSW) && ((Int8HnswIndexOptions) update).m >= m)
                || (update.type.equals(VectorIndexType.INT4_HNSW) && ((Int4HnswIndexOptions) update).m >= m)
                || (update.type.equals(VectorIndexType.BBQ_HNSW) && ((BBQHnswIndexOptions) update).m >= m);
        }

        @Override
        public XContentBuilder toXContent(XContentBuilder builder, Params params) throws IOException {
            builder.startObject();
            builder.field("type", type);
            builder.field("m", m);
            builder.field("ef_construction", efConstruction);
            builder.endObject();
            return builder;
        }

        @Override
        public boolean doEquals(DenseVectorIndexOptions o) {
            if (this == o) return true;
            if (o == null || getClass() != o.getClass()) return false;
            HnswIndexOptions that = (HnswIndexOptions) o;
            return m == that.m && efConstruction == that.efConstruction;
        }

        @Override
        public int doHashCode() {
            return Objects.hash(m, efConstruction);
        }

        @Override
        public boolean isFlat() {
            return false;
        }

        public int m() {
            return m;
        }

        public int efConstruction() {
            return efConstruction;
        }

        @Override
        public String toString() {
            return "{type=" + type + ", m=" + m + ", ef_construction=" + efConstruction + "}";
        }
    }

    public static class BBQHnswIndexOptions extends QuantizedIndexOptions {
        private final int m;
        private final int efConstruction;
        private final boolean onDiskRescore;

        public BBQHnswIndexOptions(int m, int efConstruction, boolean onDiskRescore, RescoreVector rescoreVector) {
            super(VectorIndexType.BBQ_HNSW, rescoreVector);
            this.m = m;
            this.efConstruction = efConstruction;
            this.onDiskRescore = onDiskRescore;
        }

        @Override
        KnnVectorsFormat getVectorsFormat(ElementType elementType) {
            assert elementType == ElementType.FLOAT || elementType == ElementType.BFLOAT16;
            return ES93GenericFlatVectorsFormat.GENERIC_VECTOR_FORMAT.isEnabled()
                ? new ES93HnswBinaryQuantizedVectorsFormat(m, efConstruction, elementType, onDiskRescore)
                : new ES818HnswBinaryQuantizedVectorsFormat(m, efConstruction);
        }

        @Override
        public boolean updatableTo(DenseVectorIndexOptions update) {
            return (update.type.equals(this.type) && ((BBQHnswIndexOptions) update).m >= this.m)
                || update.type.equals(VectorIndexType.BBQ_DISK);
        }

        @Override
        boolean doEquals(DenseVectorIndexOptions other) {
            BBQHnswIndexOptions that = (BBQHnswIndexOptions) other;
            return m == that.m
                && efConstruction == that.efConstruction
                && onDiskRescore == that.onDiskRescore
                && Objects.equals(rescoreVector, that.rescoreVector);
        }

        @Override
        int doHashCode() {
            return Objects.hash(m, efConstruction, onDiskRescore, rescoreVector);
        }

        @Override
        public boolean isFlat() {
            return false;
        }

        @Override
        public XContentBuilder toXContent(XContentBuilder builder, Params params) throws IOException {
            builder.startObject();
            builder.field("type", type);
            builder.field("m", m);
            builder.field("ef_construction", efConstruction);
            if (onDiskRescore) {
                builder.field("on_disk_rescore", true);
            }
            if (rescoreVector != null) {
                rescoreVector.toXContent(builder, params);
            }
            builder.endObject();
            return builder;
        }

        @Override
        public boolean validateDimension(int dim, boolean throwOnError) {
            boolean supportsDimension = type.supportsDimension(dim);
            if (throwOnError && supportsDimension == false) {
                throw new IllegalArgumentException(
                    type.name + " does not support dimensions fewer than " + BBQ_MIN_DIMS + "; provided=" + dim
                );
            }
            return supportsDimension;
        }
    }

    static class BBQFlatIndexOptions extends QuantizedIndexOptions {
        private final int CLASS_NAME_HASH = this.getClass().getName().hashCode();

        BBQFlatIndexOptions(RescoreVector rescoreVector) {
            super(VectorIndexType.BBQ_FLAT, rescoreVector);
        }

        @Override
        KnnVectorsFormat getVectorsFormat(ElementType elementType) {
            assert elementType == ElementType.FLOAT || elementType == ElementType.BFLOAT16;
            return ES93GenericFlatVectorsFormat.GENERIC_VECTOR_FORMAT.isEnabled()
                ? new ES93BinaryQuantizedVectorsFormat(elementType, false)
                : new ES818BinaryQuantizedVectorsFormat();
        }

        @Override
        public boolean updatableTo(DenseVectorIndexOptions update) {
            return update.type.equals(this.type)
                || update.type.equals(VectorIndexType.BBQ_HNSW)
                || update.type.equals(VectorIndexType.BBQ_DISK);
        }

        @Override
        boolean doEquals(DenseVectorIndexOptions other) {
            return other instanceof BBQFlatIndexOptions;
        }

        @Override
        int doHashCode() {
            return CLASS_NAME_HASH;
        }

        @Override
        public boolean isFlat() {
            return true;
        }

        @Override
        public XContentBuilder toXContent(XContentBuilder builder, Params params) throws IOException {
            builder.startObject();
            builder.field("type", type);
            if (rescoreVector != null) {
                rescoreVector.toXContent(builder, params);
            }
            builder.endObject();
            return builder;
        }

        @Override
        public boolean validateDimension(int dim, boolean throwOnError) {
            boolean supportsDimension = type.supportsDimension(dim);
            if (throwOnError && supportsDimension == false) {
                throw new IllegalArgumentException(
                    type.name + " does not support dimensions fewer than " + BBQ_MIN_DIMS + "; provided=" + dim
                );
            }
            return supportsDimension;
        }

    }

    static class BBQIVFIndexOptions extends QuantizedIndexOptions {
        final int clusterSize;
        final double defaultVisitPercentage;
        final boolean onDiskRescore;

        BBQIVFIndexOptions(int clusterSize, double defaultVisitPercentage, RescoreVector rescoreVector, boolean onDiskRescore) {
            super(VectorIndexType.BBQ_DISK, rescoreVector);
            this.clusterSize = clusterSize;
            this.defaultVisitPercentage = defaultVisitPercentage;
            this.onDiskRescore = onDiskRescore;
        }

        @Override
        KnnVectorsFormat getVectorsFormat(ElementType elementType) {
            return new ES920DiskBBQVectorsFormat(
                clusterSize,
                ES920DiskBBQVectorsFormat.DEFAULT_CENTROIDS_PER_PARENT_CLUSTER,
                elementType,
                onDiskRescore
            );
        }

        @Override
        public boolean updatableTo(DenseVectorIndexOptions update) {
            return update.type.equals(this.type);
        }

        @Override
        boolean doEquals(DenseVectorIndexOptions other) {
            BBQIVFIndexOptions that = (BBQIVFIndexOptions) other;
            return clusterSize == that.clusterSize
                && defaultVisitPercentage == that.defaultVisitPercentage
                && Objects.equals(rescoreVector, that.rescoreVector)
                && onDiskRescore == that.onDiskRescore;
        }

        @Override
        int doHashCode() {
            return Objects.hash(clusterSize, defaultVisitPercentage, rescoreVector, onDiskRescore);
        }

        @Override
        public boolean isFlat() {
            return false;
        }

        @Override
        public XContentBuilder toXContent(XContentBuilder builder, Params params) throws IOException {
            builder.startObject();
            builder.field("type", type);
            builder.field("cluster_size", clusterSize);
            builder.field("default_visit_percentage", defaultVisitPercentage);
            if (rescoreVector != null) {
                rescoreVector.toXContent(builder, params);
            }
            if (onDiskRescore) {
                builder.field("on_disk_rescore", true);
            }
            builder.endObject();
            return builder;
        }
    }

    public record RescoreVector(float oversample) implements ToXContentObject {
        static final String NAME = "rescore_vector";
        static final String OVERSAMPLE = "oversample";

        static RescoreVector fromIndexOptions(Map<String, ?> indexOptionsMap, IndexVersion indexVersion) {
            Object rescoreVectorNode = indexOptionsMap.remove(NAME);
            if (rescoreVectorNode == null) {
                return null;
            }
            Map<String, Object> mappedNode = XContentMapValues.nodeMapValue(rescoreVectorNode, NAME);
            Object oversampleNode = mappedNode.get(OVERSAMPLE);
            if (oversampleNode == null) {
                throw new IllegalArgumentException("Invalid rescore_vector value. Missing required field " + OVERSAMPLE);
            }
            float oversampleValue = (float) XContentMapValues.nodeDoubleValue(oversampleNode);
            if (oversampleValue == 0 && allowsZeroRescore(indexVersion) == false) {
                throw new IllegalArgumentException("oversample must be greater than 1");
            }
            if (oversampleValue < 1 && oversampleValue != 0) {
                throw new IllegalArgumentException("oversample must be greater than 1 or exactly 0");
            } else if (oversampleValue > 10) {
                throw new IllegalArgumentException("oversample must be less than or equal to 10");
            }
            return new RescoreVector(oversampleValue);
        }

        @Override
        public XContentBuilder toXContent(XContentBuilder builder, Params params) throws IOException {
            builder.startObject(NAME);
            builder.field(OVERSAMPLE, oversample);
            builder.endObject();
            return builder;
        }
    }

    public static final TypeParser PARSER = new TypeParser(
        (n, c) -> new Builder(
            n,
            c.getIndexSettings().getIndexVersionCreated(),
            INDEX_MAPPING_EXCLUDE_SOURCE_VECTORS_SETTING.get(c.getIndexSettings().getSettings()),
            c.getVectorsFormatProviders()
        ),
        notInMultiFields(CONTENT_TYPE)
    );

    public static final class DenseVectorFieldType extends SimpleMappedFieldType {
        private final Element element;
        private final Integer dims;
        private final boolean indexed;
        private final VectorSimilarity similarity;
        private final IndexVersion indexVersionCreated;
        private final DenseVectorIndexOptions indexOptions;
        private final boolean isSyntheticSource;

        public DenseVectorFieldType(
            String name,
            IndexVersion indexVersionCreated,
            ElementType elementType,
            Integer dims,
            boolean indexed,
            VectorSimilarity similarity,
            DenseVectorIndexOptions indexOptions,
            Map<String, String> meta,
            boolean isSyntheticSource
        ) {
            super(name, indexed ? IndexType.vectors() : IndexType.docValuesOnly(), false, meta);
            this.element = Element.getElement(elementType);
            this.dims = dims;
            this.indexed = indexed;
            this.similarity = similarity;
            this.indexVersionCreated = indexVersionCreated;
            this.indexOptions = indexOptions;
            this.isSyntheticSource = isSyntheticSource;
        }

        public VectorSimilarity similarity() {
            return similarity;
        }

        @Override
        public String typeName() {
            return CONTENT_TYPE;
        }

        @Override
        public ValueFetcher valueFetcher(SearchExecutionContext context, String format) {
            // TODO add support to `binary` and `vector` formats to unify the formats
            if (format != null) {
                throw new IllegalArgumentException("Field [" + name() + "] of type [" + typeName() + "] doesn't support formats.");
            }
            Set<String> sourcePaths = context.isSourceEnabled() ? context.sourcePath(name()) : Collections.emptySet();
            return new SourceValueFetcher(name(), context) {
                @Override
                public List<Object> fetchValues(Source source, int doc, List<Object> ignoredValues) {
                    ArrayList<Object> values = new ArrayList<>();
                    for (var path : sourcePaths) {
                        Object sourceValue = source.extractValue(path, null);
                        if (sourceValue == null) {
                            return List.of();
                        }
                        switch (sourceValue) {
                            case List<?> v -> values.addAll(v);
                            case String s -> values.add(s);
                            default -> ignoredValues.add(sourceValue);
                        }
                    }
                    values.trimToSize();
                    return values;
                }

                @Override
                protected Object parseSourceValue(Object value) {
                    throw new IllegalStateException("parsing dense vector from source is not supported here");
                }
            };
        }

        @Override
        public DocValueFormat docValueFormat(String format, ZoneId timeZone) {
            // TODO we should add DENSE_VECTOR_BINARY?
            return DocValueFormat.DENSE_VECTOR;
        }

        @Override
        public boolean isSearchable() {
            return indexed;
        }

        @Override
        public boolean isAggregatable() {
            return false;
        }

        @Override
        public boolean isVectorEmbedding() {
            return true;
        }

        @Override
        public IndexFieldData.Builder fielddataBuilder(FieldDataContext fieldDataContext) {
            return element.fielddataBuilder(this, fieldDataContext);
        }

        @Override
        public Query existsQuery(SearchExecutionContext context) {
            return new FieldExistsQuery(name());
        }

        @Override
        public Query termQuery(Object value, SearchExecutionContext context) {
            throw new IllegalArgumentException("Field [" + name() + "] of type [" + typeName() + "] doesn't support term queries");
        }

        public Query createExactKnnQuery(VectorData queryVector, Float vectorSimilarity) {
            if (indexType() == IndexType.NONE) {
                throw new IllegalArgumentException(
                    "to perform knn search on field [" + name() + "], its mapping must have [index] set to [true]"
                );
            }
            Query knnQuery = switch (element.elementType()) {
                case BYTE -> createExactKnnByteQuery(queryVector.asByteVector());
                case FLOAT, BFLOAT16 -> createExactKnnFloatQuery(queryVector.asFloatVector());
                case BIT -> createExactKnnBitQuery(queryVector.asByteVector());
            };
            if (vectorSimilarity != null) {
                knnQuery = new VectorSimilarityQuery(
                    knnQuery,
                    vectorSimilarity,
                    similarity.score(vectorSimilarity, element.elementType(), dims)
                );
            }
            return knnQuery;
        }

        public boolean isNormalized() {
            return indexVersionCreated.onOrAfter(NORMALIZE_COSINE) && VectorSimilarity.COSINE.equals(similarity);
        }

        private Query createExactKnnBitQuery(byte[] queryVector) {
            element.checkDimensions(dims, queryVector.length);
            return new DenseVectorQuery.Bytes(queryVector, name());
        }

        private Query createExactKnnByteQuery(byte[] queryVector) {
            element.checkDimensions(dims, queryVector.length);
            if (similarity == VectorSimilarity.DOT_PRODUCT || similarity == VectorSimilarity.COSINE) {
                float squaredMagnitude = VectorUtil.dotProduct(queryVector, queryVector);
                element.checkVectorMagnitude(similarity, ByteElement.errorElementsAppender(queryVector), squaredMagnitude);
            }
            return new DenseVectorQuery.Bytes(queryVector, name());
        }

        private Query createExactKnnFloatQuery(float[] queryVector) {
            element.checkDimensions(dims, queryVector.length);
            element.checkVectorBounds(queryVector);
            if (similarity == VectorSimilarity.DOT_PRODUCT || similarity == VectorSimilarity.COSINE) {
                float squaredMagnitude = VectorUtil.dotProduct(queryVector, queryVector);
                element.checkVectorMagnitude(similarity, FloatElement.errorElementsAppender(queryVector), squaredMagnitude);
                if (isNormalized() && element.isUnitVector(squaredMagnitude) == false) {
                    float length = (float) Math.sqrt(squaredMagnitude);
                    queryVector = Arrays.copyOf(queryVector, queryVector.length);
                    for (int i = 0; i < queryVector.length; i++) {
                        queryVector[i] /= length;
                    }
                }
            }
            return new DenseVectorQuery.Floats(queryVector, name());
        }

        public Query createKnnQuery(
            VectorData queryVector,
            int k,
            int numCands,
            Float visitPercentage,
            Float oversample,
            Query filter,
            Float similarityThreshold,
            BitSetProducer parentFilter,
            FilterHeuristic heuristic,
            boolean hnswEarlyTermination
        ) {
            if (indexType.hasVectors() == false) {
                throw new IllegalArgumentException(
                    "to perform knn search on field [" + name() + "], its mapping must have [index] set to [true]"
                );
            }
            if (dims == null) {
                return new MatchNoDocsQuery("No data has been indexed for field [" + name() + "]");
            }
            KnnSearchStrategy knnSearchStrategy = heuristic.getKnnSearchStrategy();
            hnswEarlyTermination &= canApplyPatienceQuery();
            return switch (getElementType()) {
                case BYTE -> createKnnByteQuery(
                    queryVector.asByteVector(),
                    k,
                    numCands,
                    filter,
                    similarityThreshold,
                    parentFilter,
                    knnSearchStrategy,
                    hnswEarlyTermination
                );
                case FLOAT, BFLOAT16 -> createKnnFloatQuery(
                    queryVector.asFloatVector(),
                    k,
                    numCands,
                    visitPercentage,
                    oversample,
                    filter,
                    similarityThreshold,
                    parentFilter,
                    knnSearchStrategy,
                    hnswEarlyTermination
                );
                case BIT -> createKnnBitQuery(
                    queryVector.asByteVector(),
                    k,
                    numCands,
                    filter,
                    similarityThreshold,
                    parentFilter,
                    knnSearchStrategy,
                    hnswEarlyTermination
                );
            };
        }

        private boolean needsRescore(Float rescoreOversample) {
            return rescoreOversample != null && rescoreOversample > 0 && isQuantized();
        }

        private boolean isQuantized() {
            return indexOptions != null && indexOptions.type != null && indexOptions.type.isQuantized();
        }

        private boolean canApplyPatienceQuery() {
            return indexOptions instanceof HnswIndexOptions
                || indexOptions instanceof Int8HnswIndexOptions
                || indexOptions instanceof Int4HnswIndexOptions
                || indexOptions instanceof BBQHnswIndexOptions;
        }

        private Query createKnnBitQuery(
            byte[] queryVector,
            int k,
            int numCands,
            Query filter,
            Float similarityThreshold,
            BitSetProducer parentFilter,
            KnnSearchStrategy searchStrategy,
            boolean hnswEarlyTermination
        ) {
            element.checkDimensions(dims, queryVector.length);
            Query knnQuery;
            if (indexOptions != null && indexOptions.isFlat()) {
                var exactKnnQuery = parentFilter != null
                    ? new DiversifyingParentBlockQuery(parentFilter, createExactKnnBitQuery(queryVector))
                    : createExactKnnBitQuery(queryVector);
                knnQuery = filter == null
                    ? exactKnnQuery
                    : new BooleanQuery.Builder().add(exactKnnQuery, BooleanClause.Occur.SHOULD)
                        .add(filter, BooleanClause.Occur.FILTER)
                        .build();
            } else {
                knnQuery = parentFilter != null
                    ? new ESDiversifyingChildrenByteKnnVectorQuery(
                        name(),
                        queryVector,
                        filter,
                        k,
                        numCands,
                        parentFilter,
                        searchStrategy,
                        hnswEarlyTermination
                    )
                    : new ESKnnByteVectorQuery(name(), queryVector, k, numCands, filter, searchStrategy, hnswEarlyTermination);
            }
            if (similarityThreshold != null) {
                knnQuery = new VectorSimilarityQuery(
                    knnQuery,
                    similarityThreshold,
                    similarity.score(similarityThreshold, element.elementType(), dims)
                );
            }
            return knnQuery;
        }

        private Query createKnnByteQuery(
            byte[] queryVector,
            int k,
            int numCands,
            Query filter,
            Float similarityThreshold,
            BitSetProducer parentFilter,
            KnnSearchStrategy searchStrategy,
            boolean hnswEarlyTermination
        ) {
            element.checkDimensions(dims, queryVector.length);

            if (similarity == VectorSimilarity.DOT_PRODUCT || similarity == VectorSimilarity.COSINE) {
                float squaredMagnitude = VectorUtil.dotProduct(queryVector, queryVector);
                element.checkVectorMagnitude(similarity, ByteElement.errorElementsAppender(queryVector), squaredMagnitude);
            }
            Query knnQuery;
            if (indexOptions != null && indexOptions.isFlat()) {
                var exactKnnQuery = parentFilter != null
                    ? new DiversifyingParentBlockQuery(parentFilter, createExactKnnByteQuery(queryVector))
                    : createExactKnnByteQuery(queryVector);
                knnQuery = filter == null
                    ? exactKnnQuery
                    : new BooleanQuery.Builder().add(exactKnnQuery, BooleanClause.Occur.SHOULD)
                        .add(filter, BooleanClause.Occur.FILTER)
                        .build();
            } else {
                knnQuery = parentFilter != null
                    ? new ESDiversifyingChildrenByteKnnVectorQuery(
                        name(),
                        queryVector,
                        filter,
                        k,
                        numCands,
                        parentFilter,
                        searchStrategy,
                        hnswEarlyTermination
                    )
                    : new ESKnnByteVectorQuery(name(), queryVector, k, numCands, filter, searchStrategy, hnswEarlyTermination);
            }
            if (similarityThreshold != null) {
                knnQuery = new VectorSimilarityQuery(
                    knnQuery,
                    similarityThreshold,
                    similarity.score(similarityThreshold, element.elementType(), dims)
                );
            }
            return knnQuery;
        }

        private Query createKnnFloatQuery(
            float[] queryVector,
            int k,
            int numCands,
            Float visitPercentage,
            Float queryOversample,
            Query filter,
            Float similarityThreshold,
            BitSetProducer parentFilter,
            KnnSearchStrategy knnSearchStrategy,
            boolean hnswEarlyTermination
        ) {
            element.checkDimensions(dims, queryVector.length);
            element.checkVectorBounds(queryVector);
            if (similarity == VectorSimilarity.DOT_PRODUCT || similarity == VectorSimilarity.COSINE) {
                float squaredMagnitude = VectorUtil.dotProduct(queryVector, queryVector);
                element.checkVectorMagnitude(similarity, FloatElement.errorElementsAppender(queryVector), squaredMagnitude);
                if (isNormalized() && element.isUnitVector(squaredMagnitude) == false) {
                    float length = (float) Math.sqrt(squaredMagnitude);
                    queryVector = Arrays.copyOf(queryVector, queryVector.length);
                    for (int i = 0; i < queryVector.length; i++) {
                        queryVector[i] /= length;
                    }
                }
            }

            int adjustedK = k;
            // By default utilize the quantized oversample is configured
            // allow the user provided at query time overwrite
            Float oversample = queryOversample;
            if (oversample == null
                && indexOptions instanceof QuantizedIndexOptions quantizedIndexOptions
                && quantizedIndexOptions.rescoreVector != null) {
                oversample = quantizedIndexOptions.rescoreVector.oversample;
            }
            boolean rescore = needsRescore(oversample);
            if (rescore) {
                // Will get k * oversample for rescoring, and get the top k
                adjustedK = Math.min((int) Math.ceil(k * oversample), OVERSAMPLE_LIMIT);
                numCands = Math.max(adjustedK, numCands);
            }
            Query knnQuery;
            if (indexOptions != null && indexOptions.isFlat()) {
                var exactKnnQuery = parentFilter != null
                    ? new DiversifyingParentBlockQuery(parentFilter, createExactKnnFloatQuery(queryVector))
                    : createExactKnnFloatQuery(queryVector);
                knnQuery = filter == null
                    ? exactKnnQuery
                    : new BooleanQuery.Builder().add(exactKnnQuery, BooleanClause.Occur.SHOULD)
                        .add(filter, BooleanClause.Occur.FILTER)
                        .build();
            } else if (indexOptions instanceof BBQIVFIndexOptions bbqIndexOptions) {
                float defaultVisitRatio = (float) (bbqIndexOptions.defaultVisitPercentage / 100d);
                float visitRatio = visitPercentage == null ? defaultVisitRatio : (float) (visitPercentage / 100d);
                knnQuery = parentFilter != null
                    ? new DiversifyingChildrenIVFKnnFloatVectorQuery(
                        name(),
                        queryVector,
                        adjustedK,
                        numCands,
                        filter,
                        parentFilter,
                        visitRatio
                    )
                    : new IVFKnnFloatVectorQuery(name(), queryVector, adjustedK, numCands, filter, visitRatio);
            } else {
                knnQuery = parentFilter != null
                    ? new ESDiversifyingChildrenFloatKnnVectorQuery(
                        name(),
                        queryVector,
                        filter,
                        adjustedK,
                        numCands,
                        parentFilter,
                        knnSearchStrategy
                    )
                    : new ESKnnFloatVectorQuery(name(), queryVector, adjustedK, numCands, filter, knnSearchStrategy, hnswEarlyTermination);
            }
            if (rescore) {
                knnQuery = RescoreKnnVectorQuery.fromInnerQuery(
                    name(),
                    queryVector,
                    similarity.vectorSimilarityFunction(indexVersionCreated, ElementType.FLOAT),
                    k,
                    adjustedK,
                    knnQuery
                );
            }
            if (similarityThreshold != null) {
                knnQuery = new VectorSimilarityQuery(
                    knnQuery,
                    similarityThreshold,
                    similarity.score(similarityThreshold, element.elementType(), dims)
                );
            }
            return knnQuery;
        }

        public VectorSimilarity getSimilarity() {
            return similarity;
        }

        public int getVectorDimensions() {
            return dims;
        }

        public ElementType getElementType() {
            return element.elementType();
        }

        public DenseVectorIndexOptions getIndexOptions() {
            return indexOptions;
        }

        @Override
        public BlockLoader blockLoader(MappedFieldType.BlockLoaderContext blContext) {
            if (dims == null) {
                // No data has been indexed yet
                return BlockLoader.CONSTANT_NULLS;
            }

            BlockLoaderFunctionConfig functionConfig = blContext.blockLoaderFunctionConfig();
            if (indexed) {
                if (functionConfig == null) {
                    return new DenseVectorBlockLoader<>(
                        name(),
                        dims,
                        this,
                        new DenseVectorBlockLoaderProcessor.DenseVectorLoaderProcessor()
                    );
                } else if (functionConfig instanceof VectorSimilarityFunctionConfig similarityConfig) {
                    if (getElementType() == ElementType.BYTE) {
                        similarityConfig = similarityConfig.forByteVector();
                    }
                    return new DenseVectorBlockLoader<>(
                        name(),
                        dims,
                        this,
                        new DenseVectorBlockLoaderProcessor.DenseVectorSimilarityProcessor(similarityConfig)
                    );
                } else {
                    throw new UnsupportedOperationException("Unknown block loader function config: " + functionConfig.getClass());
                }
            }

            if (functionConfig != null) {
                throw new IllegalArgumentException(
                    "Field ["
                        + name()
                        + "] of type ["
                        + typeName()
                        + "] doesn't support block loader functions when [index] is set to [false]"
                );
            }

            if (hasDocValues() && (blContext.fieldExtractPreference() != FieldExtractPreference.STORED || isSyntheticSource)) {
                return new DenseVectorFromBinaryBlockLoader(name(), dims, indexVersionCreated, element.elementType());
            }
            BlockSourceReader.LeafIteratorLookup lookup = BlockSourceReader.lookupMatchingAll();
            return new BlockSourceReader.DenseVectorBlockLoader(
                sourceValueFetcher(blContext.sourcePaths(name()), blContext.indexSettings()),
                lookup,
                dims
            );
        }

        private SourceValueFetcher sourceValueFetcher(Set<String> sourcePaths, IndexSettings indexSettings) {
            return new SourceValueFetcher(sourcePaths, null, indexSettings.getIgnoredSourceFormat()) {
                @Override
                public List<Object> fetchValues(Source source, int doc, List<Object> ignoredValues) {
                    ArrayList<Object> values = new ArrayList<>();
                    for (var path : sourcePaths) {
                        Object sourceValue = source.extractValue(path, null);
                        if (sourceValue == null) {
                            return List.of();
                        }
                        try {
                            switch (sourceValue) {
                                case List<?> v -> {
                                    for (Object o : v) {
                                        values.add(NumberFieldMapper.NumberType.FLOAT.parse(o, false));
                                    }
                                }
                                case String s -> {
                                    if ((element.elementType() == ElementType.BYTE || element.elementType() == ElementType.BIT)
                                        && s.length() == dims * 2
                                        && ByteElement.isMaybeHexString(s)) {
                                        byte[] bytes;
                                        try {
                                            bytes = HexFormat.of().parseHex(s);
                                        } catch (IllegalArgumentException e) {
                                            bytes = Base64.getDecoder().decode(s);
                                        }
                                        for (byte b : bytes) {
                                            values.add((float) b);
                                        }
                                    } else {
                                        byte[] floatBytes = Base64.getDecoder().decode(s);
                                        float[] floats = new float[dims];
                                        ByteBuffer.wrap(floatBytes).asFloatBuffer().get(floats);
                                        for (float f : floats) {
                                            values.add(f);
                                        }
                                    }
                                }
                                default -> ignoredValues.add(sourceValue);
                            }
                        } catch (Exception e) {
                            // if parsing fails here then it would have failed at index time
                            // as well, meaning that we must be ignoring malformed values.
                            ignoredValues.add(sourceValue);
                        }
                    }
                    values.trimToSize();
                    return values;
                }

                @Override
                protected Object parseSourceValue(Object value) {
                    throw new IllegalStateException("parsing dense vector from source is not supported here");
                }
            };
        }
    }

    private final DenseVectorIndexOptions indexOptions;
    private final IndexVersion indexCreatedVersion;
    private final boolean isExcludeSourceVectors;
    private final List<VectorsFormatProvider> extraVectorsFormatProviders;

    private DenseVectorFieldMapper(
        String simpleName,
        MappedFieldType mappedFieldType,
        BuilderParams params,
        DenseVectorIndexOptions indexOptions,
        IndexVersion indexCreatedVersion,
        boolean isExcludeSourceVectorsFinal,
        List<VectorsFormatProvider> vectorsFormatProviders
    ) {
        super(simpleName, mappedFieldType, params);
        this.indexOptions = indexOptions;
        this.indexCreatedVersion = indexCreatedVersion;
        this.isExcludeSourceVectors = isExcludeSourceVectorsFinal;
        this.extraVectorsFormatProviders = vectorsFormatProviders;
    }

    @Override
    public DenseVectorFieldType fieldType() {
        return (DenseVectorFieldType) super.fieldType();
    }

    @Override
    public boolean parsesArrayValue() {
        return true;
    }

    @Override
    public void parse(DocumentParserContext context) throws IOException {
        if (context.doc().getByKey(fieldType().name()) != null) {
            throw new IllegalArgumentException(
                "Field ["
                    + fullPath()
                    + "] of type ["
                    + typeName()
                    + "] doesn't support indexing multiple values for the same field in the same document"
            );
        }
        if (Token.VALUE_NULL == context.parser().currentToken()) {
            return;
        }
        if (fieldType().dims == null) {
            int dims = fieldType().element.parseDimensionCount(context);
            DenseVectorFieldMapper.Builder builder = (Builder) getMergeBuilder();
            builder.dimensions(dims);
            Mapper update = builder.build(context.createDynamicMapperBuilderContext());
            context.addDynamicMapper(update);
            return;
        }
        if (fieldType().indexed) {
            parseKnnVectorAndIndex(context);
        } else {
            parseBinaryDocValuesVectorAndIndex(context);
        }
    }

    private void parseKnnVectorAndIndex(DocumentParserContext context) throws IOException {
        fieldType().element.parseKnnVectorAndIndex(context, this);
    }

    private void parseBinaryDocValuesVectorAndIndex(DocumentParserContext context) throws IOException {
        // encode array of floats as array of integers and store into buf
        // this code is here and not in the VectorEncoderDecoder so not to create extra arrays
        int dims = fieldType().dims;
        Element element = fieldType().element;
        int numBytes = indexCreatedVersion.onOrAfter(MAGNITUDE_STORED_INDEX_VERSION)
            ? element.getNumBytes(dims) + MAGNITUDE_BYTES
            : element.getNumBytes(dims);

        ByteBuffer byteBuffer = element.createByteBuffer(indexCreatedVersion, numBytes);
        VectorData vectorData = element.parseKnnVector(context, dims, (i, b) -> {
            if (b) {
                checkDimensionMatches(i, context);
            } else {
                checkDimensionExceeded(i, context);
            }
        }, fieldType().similarity);
        vectorData.addToBuffer(element, byteBuffer);
        if (indexCreatedVersion.onOrAfter(MAGNITUDE_STORED_INDEX_VERSION)) {
            // encode vector magnitude at the end
            double dotProduct = element.computeSquaredMagnitude(vectorData);
            float vectorMagnitude = (float) Math.sqrt(dotProduct);
            byteBuffer.putFloat(vectorMagnitude);
        }
        Field field = new BinaryDocValuesField(fieldType().name(), new BytesRef(byteBuffer.array()));
        context.doc().addWithKey(fieldType().name(), field);
    }

    private void checkDimensionExceeded(int index, DocumentParserContext context) {
        if (index >= fieldType().dims) {
            throw new IllegalArgumentException(
                "The ["
                    + typeName()
                    + "] field ["
                    + fullPath()
                    + "] in doc ["
                    + context.documentDescription()
                    + "] has more dimensions "
                    + "than defined in the mapping ["
                    + fieldType().dims
                    + "]"
            );
        }
    }

    private void checkDimensionMatches(int index, DocumentParserContext context) {
        if (index != fieldType().dims) {
            throw new IllegalArgumentException(
                "The ["
                    + typeName()
                    + "] field ["
                    + fullPath()
                    + "] in doc ["
                    + context.documentDescription()
                    + "] has a different number of dimensions "
                    + "["
                    + index
                    + "] than defined in the mapping ["
                    + fieldType().dims
                    + "]"
            );
        }
    }

    @Override
    protected void parseCreateField(DocumentParserContext context) {
        throw new AssertionError("parse is implemented directly");
    }

    @Override
    protected String contentType() {
        return CONTENT_TYPE;
    }

    @Override
    public FieldMapper.Builder getMergeBuilder() {
        return new Builder(leafName(), indexCreatedVersion, isExcludeSourceVectors, extraVectorsFormatProviders).init(this);
    }

    private static DenseVectorIndexOptions parseIndexOptions(String fieldName, Object propNode, IndexVersion indexVersion) {
        @SuppressWarnings("unchecked")
        Map<String, ?> indexOptionsMap = (Map<String, ?>) propNode;
        Object typeNode = indexOptionsMap.remove("type");
        if (typeNode == null) {
            throw new MapperParsingException("[index_options] requires field [type] to be configured");
        }
        String type = XContentMapValues.nodeStringValue(typeNode);
        Optional<VectorIndexType> vectorIndexType = VectorIndexType.fromString(type);
        if (vectorIndexType.isEmpty()) {
            throw new MapperParsingException("Unknown vector index options type [" + type + "] for field [" + fieldName + "]");
        }
        VectorIndexType parsedType = vectorIndexType.get();
        return parsedType.parseIndexOptions(fieldName, indexOptionsMap, indexVersion);
    }

    /**
     * @return the custom kNN vectors format that is configured for this field or
     * {@code null} if the default format should be used.
     */
    public KnnVectorsFormat getKnnVectorsFormatForField(KnnVectorsFormat defaultFormat, IndexSettings indexSettings) {
        final KnnVectorsFormat format;
        if (indexOptions == null) {
            format = fieldType().element.elementType() == ElementType.BIT ? new ES815HnswBitVectorsFormat() : defaultFormat;
        } else {
            // if plugins provided alternative KnnVectorsFormat for this indexOptions, use it instead of standard
            KnnVectorsFormat extraKnnFormat = null;
            for (VectorsFormatProvider vectorsFormatProvider : extraVectorsFormatProviders) {
                extraKnnFormat = vectorsFormatProvider.getKnnVectorsFormat(indexSettings, indexOptions, fieldType().similarity());
                if (extraKnnFormat != null) {
                    break;
                }
            }
            format = extraKnnFormat != null ? extraKnnFormat : indexOptions.getVectorsFormat(fieldType().element.elementType());
        }
        // It's legal to reuse the same format name as this is the same on-disk format.
        return new KnnVectorsFormat(format.getName()) {
            @Override
            public KnnVectorsWriter fieldsWriter(SegmentWriteState state) throws IOException {
                return format.fieldsWriter(state);
            }

            @Override
            public KnnVectorsReader fieldsReader(SegmentReadState state) throws IOException {
                return format.fieldsReader(state);
            }

            @Override
            public int getMaxDimensions(String fieldName) {
                return MAX_DIMS_COUNT;
            }

            @Override
            public String toString() {
                return format.toString();
            }
        };
    }

    @Override
    public SourceLoader.SyntheticVectorsLoader syntheticVectorsLoader() {
        if (isExcludeSourceVectors) {
            return new SyntheticVectorsPatchFieldLoader<>(
                // Recreate the object for each leaf so that different segments can be searched concurrently.
                () -> new IndexedSyntheticFieldLoader(indexCreatedVersion, fieldType().similarity),
                IndexedSyntheticFieldLoader::copyVectorAsList
            );
        }
        return null;
    }

    @Override
    protected SyntheticSourceSupport syntheticSourceSupport() {
        return new SyntheticSourceSupport.Native(
            () -> fieldType().indexed
                ? new IndexedSyntheticFieldLoader(indexCreatedVersion, fieldType().similarity)
                : new DocValuesSyntheticFieldLoader(indexCreatedVersion)
        );
    }

    private class IndexedSyntheticFieldLoader extends SourceLoader.DocValuesBasedSyntheticFieldLoader {
        private FloatVectorValues floatValues;
        private ByteVectorValues byteValues;
        private NumericDocValues magnitudeReader;

        private boolean hasValue;
        private boolean hasMagnitude;
        private int ord;

        private final IndexVersion indexCreatedVersion;
        private final VectorSimilarity vectorSimilarity;
        private final Thread creationThread;

        private IndexedSyntheticFieldLoader(IndexVersion indexCreatedVersion, VectorSimilarity vectorSimilarity) {
            this.indexCreatedVersion = indexCreatedVersion;
            this.vectorSimilarity = vectorSimilarity;
            this.creationThread = Thread.currentThread();
        }

        @Override
        public DocValuesLoader docValuesLoader(LeafReader reader, int[] docIdsInLeaf) throws IOException {
            floatValues = reader.getFloatVectorValues(fullPath());
            if (floatValues != null) {
                if (shouldNormalize()) {
                    magnitudeReader = reader.getNumericDocValues(fullPath() + COSINE_MAGNITUDE_FIELD_SUFFIX);
                }
                return createLoader(floatValues.iterator(), true);
            }

            byteValues = reader.getByteVectorValues(fullPath());
            if (byteValues != null) {
                return createLoader(byteValues.iterator(), false);
            }

            return null;
        }

        private boolean shouldNormalize() {
            return indexCreatedVersion.onOrAfter(NORMALIZE_COSINE) && VectorSimilarity.COSINE.equals(vectorSimilarity);
        }

        private DocValuesLoader createLoader(KnnVectorValues.DocIndexIterator iterator, boolean checkMagnitude) {
            return docId -> {
                assert creationThread == Thread.currentThread()
                    : "Thread mismatch: created by [" + creationThread + "], but accessed by [" + Thread.currentThread() + "]";
                if (iterator.docID() > docId) {
                    return hasValue = false;
                }
                if (iterator.docID() == docId || iterator.advance(docId) == docId) {
                    ord = iterator.index();
                    hasValue = true;
                    hasMagnitude = checkMagnitude && magnitudeReader != null && magnitudeReader.advanceExact(docId);
                } else {
                    hasValue = false;
                }
                return hasValue;
            };
        }

        @Override
        public boolean hasValue() {
            return hasValue;
        }

        @Override
        public void write(XContentBuilder b) throws IOException {
            if (false == hasValue) {
                return;
            }
            float magnitude = hasMagnitude ? Float.intBitsToFloat((int) magnitudeReader.longValue()) : Float.NaN;
            b.startArray(leafName());
            if (floatValues != null) {
                for (float v : floatValues.vectorValue(ord)) {
                    b.value(hasMagnitude ? v * magnitude : v);
                }
            } else if (byteValues != null) {
                for (byte v : byteValues.vectorValue(ord)) {
                    b.value(v);
                }
            }
            b.endArray();
        }

        /**
         * Returns a deep-copied vector for the current document, either as a list of floats
         * (with optional cosine normalization) or a list of bytes.
         *
         * @throws IOException if reading fails
         */
        private List<?> copyVectorAsList() throws IOException {
            assert hasValue : "vector is null for ord=" + ord;
            if (floatValues != null) {
                float[] raw = floatValues.vectorValue(ord);
                List<Float> copyList = new ArrayList<>(raw.length);

                if (hasMagnitude) {
                    float mag = Float.intBitsToFloat((int) magnitudeReader.longValue());
                    for (int i = 0; i < raw.length; i++) {
                        copyList.add(raw[i] * mag);
                    }
                } else {
                    for (int i = 0; i < raw.length; i++) {
                        copyList.add(raw[i]);
                    }
                }
                return copyList;
            } else if (byteValues != null) {
                byte[] raw = byteValues.vectorValue(ord);
                List<Byte> copyList = new ArrayList<>(raw.length);
                for (int i = 0; i < raw.length; i++) {
                    copyList.add(raw[i]);
                }
                return copyList;
            }

            throw new IllegalStateException("No vector values available to copy.");
        }

        @Override
        public String fieldName() {
            return fullPath();
        }
    }

    private class DocValuesSyntheticFieldLoader extends SourceLoader.DocValuesBasedSyntheticFieldLoader {
        private BinaryDocValues values;
        private boolean hasValue;
        private final IndexVersion indexCreatedVersion;

        private DocValuesSyntheticFieldLoader(IndexVersion indexCreatedVersion) {
            this.indexCreatedVersion = indexCreatedVersion;
        }

        @Override
        public DocValuesLoader docValuesLoader(LeafReader leafReader, int[] docIdsInLeaf) throws IOException {
            values = leafReader.getBinaryDocValues(fullPath());
            if (values == null) {
                return null;
            }
            return docId -> {
                if (values.docID() > docId) {
                    return hasValue = false;
                }
                if (values.docID() == docId) {
                    return hasValue = true;
                }
                hasValue = docId == values.advance(docId);
                return hasValue;
            };
        }

        @Override
        public boolean hasValue() {
            return hasValue;
        }

        @Override
        public void write(XContentBuilder b) throws IOException {
            if (false == hasValue) {
                return;
            }
            b.startArray(leafName());
            BytesRef ref = values.binaryValue();
            ByteBuffer byteBuffer = ByteBuffer.wrap(ref.bytes, ref.offset, ref.length);
            if (indexCreatedVersion.onOrAfter(LITTLE_ENDIAN_FLOAT_STORED_INDEX_VERSION)) {
                byteBuffer.order(ByteOrder.LITTLE_ENDIAN);
            }
            int dims = fieldType().element.elementType() == ElementType.BIT ? fieldType().dims / Byte.SIZE : fieldType().dims;
            for (int dim = 0; dim < dims; dim++) {
                fieldType().element.readAndWriteValue(byteBuffer, b);
            }
            b.endArray();
        }

        @Override
        public String fieldName() {
            return fullPath();
        }
    }

    /**
     * Interface for a function that takes a int and boolean
     */
    @FunctionalInterface
    public interface IntBooleanConsumer {
        void accept(int value, boolean isComplete);
    }

    public interface SimilarityFunction {
        float calculateSimilarity(float[] leftVector, float[] rightVector);

        float calculateSimilarity(byte[] leftVector, byte[] rightVector);
    }

    /**
     * Configuration for a {@link MappedFieldType.BlockLoaderFunctionConfig} that calculates vector similarity.
     * Functions that use this config should use SIMILARITY_FUNCTION_NAME as their name.
     */
    public static class VectorSimilarityFunctionConfig implements MappedFieldType.BlockLoaderFunctionConfig {

        private final SimilarityFunction similarityFunction;
        private final float[] vector;
        private byte[] vectorAsBytes;

        public VectorSimilarityFunctionConfig(SimilarityFunction similarityFunction, float[] vector) {
            this.similarityFunction = similarityFunction;
            this.vector = vector;

        }

        /**
         * Call before calculating byte vector similarities
         */
        public VectorSimilarityFunctionConfig forByteVector() {
            vectorAsBytes = new byte[vector.length];
            for (int i = 0; i < vector.length; i++) {
                vectorAsBytes[i] = (byte) vector[i];
            }
            return this;
        }

        public byte[] vectorAsBytes() {
            assert vectorAsBytes != null : "vectorAsBytes is null, call forByteVector() first";
            return vectorAsBytes;
        }

        public float[] vector() {
            return vector;
        }

        public SimilarityFunction similarityFunction() {
            return similarityFunction;
        }

        @Override
        public boolean equals(Object o) {
            if (o == null || getClass() != o.getClass()) return false;
            VectorSimilarityFunctionConfig that = (VectorSimilarityFunctionConfig) o;
            return Objects.equals(similarityFunction, that.similarityFunction)
                && Objects.deepEquals(vector, that.vector)
                && Objects.deepEquals(vectorAsBytes, that.vectorAsBytes);
        }

        @Override
        public int hashCode() {
            return Objects.hash(similarityFunction, Arrays.hashCode(vector), Arrays.hashCode(vectorAsBytes));
        }
    }
}<|MERGE_RESOLUTION|>--- conflicted
+++ resolved
@@ -2159,12 +2159,8 @@
                 if (elementType == ElementType.BIT) {
                     return new ES815HnswBitVectorsFormat(m, efConstruction);
                 }
-                return new Lucene99HnswVectorsFormat(m, efConstruction, 1, null);
-            }
-<<<<<<< HEAD
-            return new Lucene99HnswVectorsFormat(m, efConstruction, 1, null, 0);
-=======
->>>>>>> 557aeaa7
+                return new Lucene99HnswVectorsFormat(m, efConstruction, 1, null, 0);
+            }
         }
 
         @Override
