/*
 * Copyright Elasticsearch B.V. and/or licensed to Elasticsearch B.V. under one
 * or more contributor license agreements. Licensed under the "Elastic License
 * 2.0", the "GNU Affero General Public License v3.0 only", and the "Server Side
 * Public License v 1"; you may not use this file except in compliance with, at
 * your election, the "Elastic License 2.0", the "GNU Affero General Public
 * License v3.0 only", or the "Server Side Public License, v 1".
 */

package org.elasticsearch.index.store;

import org.apache.lucene.misc.store.DirectIODirectory;
import org.apache.lucene.store.Directory;
import org.apache.lucene.store.FSDirectory;
import org.apache.lucene.store.FileSwitchDirectory;
import org.apache.lucene.store.FilterDirectory;
import org.apache.lucene.store.IOContext;
import org.apache.lucene.store.IndexInput;
import org.apache.lucene.store.LockFactory;
import org.apache.lucene.store.MMapDirectory;
import org.apache.lucene.store.NIOFSDirectory;
import org.apache.lucene.store.NativeFSLockFactory;
import org.apache.lucene.store.ReadAdvice;
import org.apache.lucene.store.SimpleFSLockFactory;
import org.elasticsearch.common.Strings;
import org.elasticsearch.common.settings.Setting;
import org.elasticsearch.common.settings.Setting.Property;
import org.elasticsearch.common.util.FeatureFlag;
import org.elasticsearch.core.IOUtils;
import org.elasticsearch.index.IndexModule;
import org.elasticsearch.index.IndexSettings;
import org.elasticsearch.index.StandardIOBehaviorHint;
import org.elasticsearch.index.codec.vectors.es818.DirectIOHint;
import org.elasticsearch.index.shard.ShardPath;
import org.elasticsearch.logging.LogManager;
import org.elasticsearch.logging.Logger;
import org.elasticsearch.plugins.IndexStorePlugin;

import java.io.IOException;
import java.nio.file.FileSystemException;
import java.nio.file.Files;
import java.nio.file.Path;
import java.util.HashSet;
import java.util.Optional;
import java.util.OptionalLong;
import java.util.Set;
import java.util.function.BiFunction;
import java.util.function.BiPredicate;

public class FsDirectoryFactory implements IndexStorePlugin.DirectoryFactory {

    private static final Logger Log = LogManager.getLogger(FsDirectoryFactory.class);
    private static final FeatureFlag MADV_RANDOM_FEATURE_FLAG = new FeatureFlag("madv_random");

    public static final Setting<LockFactory> INDEX_LOCK_FACTOR_SETTING = new Setting<>("index.store.fs.fs_lock", "native", (s) -> {
        return switch (s) {
            case "native" -> NativeFSLockFactory.INSTANCE;
            case "simple" -> SimpleFSLockFactory.INSTANCE;
            default -> throw new IllegalArgumentException("unrecognized [index.store.fs.fs_lock] \"" + s + "\": must be native or simple");
        }; // can we set on both - node and index level, some nodes might be running on NFS so they might need simple rather than native
    }, Property.IndexScope, Property.NodeScope);

    @Override
    public Directory newDirectory(IndexSettings indexSettings, ShardPath path) throws IOException {
        final Path location = path.resolveIndex();
        final LockFactory lockFactory = indexSettings.getValue(INDEX_LOCK_FACTOR_SETTING);
        Files.createDirectories(location);
        return newFSDirectory(location, lockFactory, indexSettings);
    }

    protected Directory newFSDirectory(Path location, LockFactory lockFactory, IndexSettings indexSettings) throws IOException {
        final String storeType = indexSettings.getSettings()
            .get(IndexModule.INDEX_STORE_TYPE_SETTING.getKey(), IndexModule.Type.FS.getSettingsKey());
        IndexModule.Type type;
        if (IndexModule.Type.FS.match(storeType)) {
            type = IndexModule.defaultStoreType(IndexModule.NODE_STORE_ALLOW_MMAP.get(indexSettings.getNodeSettings()));
        } else {
            type = IndexModule.Type.fromSettingsKey(storeType);
        }
        Set<String> preLoadExtensions = new HashSet<>(indexSettings.getValue(IndexModule.INDEX_STORE_PRE_LOAD_SETTING));
        switch (type) {
            case HYBRIDFS:
                // Use Lucene defaults
                final FSDirectory primaryDirectory = FSDirectory.open(location, lockFactory);
                if (primaryDirectory instanceof MMapDirectory mMapDirectory) {
                    return new HybridDirectory(lockFactory, setMMapFunctions(mMapDirectory, preLoadExtensions));
                } else {
                    return primaryDirectory;
                }
            case MMAPFS:
                return setMMapFunctions(new MMapDirectory(location, lockFactory), preLoadExtensions);
            case SIMPLEFS:
            case NIOFS:
                return new NIOFSDirectory(location, lockFactory);
            default:
                throw new AssertionError("unexpected built-in store type [" + type + "]");
        }
    }

    private static Optional<ReadAdvice> overrideReadAdvice(String name, IOContext context) {
        if (context.hints().contains(StandardIOBehaviorHint.INSTANCE)) {
            return Optional.of(ReadAdvice.NORMAL);
        }
        return Optional.empty();
    }

    /** Sets the preload, if any, on the given directory based on the extensions. Returns the same directory instance. */
    // visibility and extensibility for testing
    public MMapDirectory setMMapFunctions(MMapDirectory mMapDirectory, Set<String> preLoadExtensions) {
        mMapDirectory.setPreload(getPreloadFunc(preLoadExtensions));
<<<<<<< HEAD
        mMapDirectory.setReadAdviceOverride(FsDirectoryFactory::overrideReadAdvice);
=======
        mMapDirectory.setReadAdvice(getReadAdviceFunc());
>>>>>>> 010b7a53
        return mMapDirectory;
    }

    /** Gets a preload function based on the given preLoadExtensions. */
    static BiPredicate<String, IOContext> getPreloadFunc(Set<String> preLoadExtensions) {
        if (preLoadExtensions.isEmpty() == false) {
            if (preLoadExtensions.contains("*")) {
                return MMapDirectory.ALL_FILES;
            } else {
                return (name, context) -> preLoadExtensions.contains(FileSwitchDirectory.getExtension(name));
            }
        }
        return MMapDirectory.NO_FILES;
    }

<<<<<<< HEAD
=======
    private static BiFunction<String, IOContext, Optional<ReadAdvice>> getReadAdviceFunc() {
        return (name, context) -> {
            if (context.hints().contains(StandardIOBehaviorHint.INSTANCE)) {
                return Optional.of(ReadAdvice.NORMAL);
            }
            return MMapDirectory.ADVISE_BY_CONTEXT.apply(name, context);
        };
    }

>>>>>>> 010b7a53
    /**
     * Returns true iff the directory is a hybrid fs directory
     */
    public static boolean isHybridFs(Directory directory) {
        Directory unwrap = FilterDirectory.unwrap(directory);
        return unwrap instanceof HybridDirectory;
    }

    static final class HybridDirectory extends NIOFSDirectory {
        private final MMapDirectory delegate;
        private final DirectIODirectory directIODelegate;

        HybridDirectory(LockFactory lockFactory, MMapDirectory delegate) throws IOException {
            super(delegate.getDirectory(), lockFactory);
            this.delegate = delegate;

            DirectIODirectory directIO;
            try {
                // use 8kB buffer (two pages) to guarantee it can load all of an un-page-aligned 1024-dim float vector
                directIO = new DirectIODirectory(delegate, 8192, DirectIODirectory.DEFAULT_MIN_BYTES_DIRECT) {
                    @Override
                    protected boolean useDirectIO(String name, IOContext context, OptionalLong fileLength) {
                        return true;
                    }
                };
            } catch (Exception e) {
                // directio not supported
                Log.warn("Could not initialize DirectIO access", e);
                directIO = null;
            }
            this.directIODelegate = directIO;
        }

        @Override
        public IndexInput openInput(String name, IOContext context) throws IOException {
            Throwable directIOException = null;
            if (directIODelegate != null && context.hints().contains(DirectIOHint.INSTANCE)) {
                ensureOpen();
                ensureCanRead(name);
                try {
                    Log.debug("Opening {} with direct IO", name);
                    return directIODelegate.openInput(name, context);
                } catch (FileSystemException e) {
                    Log.debug(() -> Strings.format("Could not open %s with direct IO", name), e);
                    directIOException = e;
                    // and fallthrough to normal opening below
                }
            }

            try {
                if (useDelegate(name, context)) {
                    // we need to do these checks on the outer directory since the inner doesn't know about pending deletes
                    ensureOpen();
                    ensureCanRead(name);
                    // we only use the mmap to open inputs. Everything else is managed by the NIOFSDirectory otherwise
                    // we might run into trouble with files that are pendingDelete in one directory but still
                    // listed in listAll() from the other. We on the other hand don't want to list files from both dirs
                    // and intersect for perf reasons.
                    return delegate.openInput(name, context);
                } else {
                    return super.openInput(name, context);
                }
            } catch (Throwable t) {
                if (directIOException != null) {
                    t.addSuppressed(directIOException);
                }
                throw t;
            }
        }

        @Override
        public void close() throws IOException {
            IOUtils.close(super::close, delegate);
        }

        private static String getExtension(String name) {
            // Unlike FileSwitchDirectory#getExtension, we treat `tmp` as a normal file extension, which can have its own rules for mmaping.
            final int lastDotIndex = name.lastIndexOf('.');
            if (lastDotIndex == -1) {
                return "";
            } else {
                return name.substring(lastDotIndex + 1);
            }
        }

        static boolean useDelegate(String name, IOContext ioContext) {
            if (ioContext.hints().contains(Store.FileFooterOnly.INSTANCE)) {
                // If we're just reading the footer for the checksum then mmap() isn't really necessary, and it's desperately inefficient
                // if pre-loading is enabled on this file.
                return false;
            }

            final LuceneFilesExtensions extension = LuceneFilesExtensions.fromExtension(getExtension(name));
            if (extension == null || extension.shouldMmap() == false || avoidDelegateForFdtTempFiles(name, extension)) {
                // Other files are either less performance-sensitive (e.g. stored field index, norms metadata)
                // or are large and have a random access pattern and mmap leads to page cache trashing
                // (e.g. stored fields and term vectors).
                return false;
            }
            return true;
        }

        /**
         * Force not using mmap if file is tmp fdt file.
         * The tmp fdt file only gets created when flushing stored
         * fields to disk and index sorting is active.
         * <p>
         * In Lucene, the <code>SortingStoredFieldsConsumer</code> first
         * flushes stored fields to disk in tmp files in unsorted order and
         * uncompressed format. Then the tmp file gets a full integrity check,
         * then the stored values are read from the tmp in the order of
         * the index sorting in the segment, the order in which this happens
         * from the perspective of tmp fdt file is random. After that,
         * the tmp files are removed.
         * <p>
         * If the machine Elasticsearch runs on has sufficient memory the i/o pattern
         * that <code>SortingStoredFieldsConsumer</code> actually benefits from using mmap.
         * However, in cases when memory scarce, this pattern can cause page faults often.
         * Doing more harm than not using mmap.
         * <p>
         * As part of flushing stored disk when indexing sorting is active,
         * three tmp files are created, fdm (metadata), fdx (index) and
         * fdt (contains stored field data). The first two files are small and
         * mmap-ing that should still be ok even is memory is scarce.
         * The fdt file is large and tends to cause more page faults when memory is scarce.
         *
         * @param name      The name of the file in Lucene index
         * @param extension The extension of the in Lucene index
         * @return whether to avoid using delegate if the file is a tmp fdt file.
         */
        static boolean avoidDelegateForFdtTempFiles(String name, LuceneFilesExtensions extension) {
            return extension == LuceneFilesExtensions.TMP && name.contains("fdt");
        }

        MMapDirectory getDelegate() {
            return delegate;
        }
    }
}<|MERGE_RESOLUTION|>--- conflicted
+++ resolved
@@ -97,22 +97,11 @@
         }
     }
 
-    private static Optional<ReadAdvice> overrideReadAdvice(String name, IOContext context) {
-        if (context.hints().contains(StandardIOBehaviorHint.INSTANCE)) {
-            return Optional.of(ReadAdvice.NORMAL);
-        }
-        return Optional.empty();
-    }
-
     /** Sets the preload, if any, on the given directory based on the extensions. Returns the same directory instance. */
     // visibility and extensibility for testing
     public MMapDirectory setMMapFunctions(MMapDirectory mMapDirectory, Set<String> preLoadExtensions) {
         mMapDirectory.setPreload(getPreloadFunc(preLoadExtensions));
-<<<<<<< HEAD
-        mMapDirectory.setReadAdviceOverride(FsDirectoryFactory::overrideReadAdvice);
-=======
         mMapDirectory.setReadAdvice(getReadAdviceFunc());
->>>>>>> 010b7a53
         return mMapDirectory;
     }
 
@@ -128,8 +117,6 @@
         return MMapDirectory.NO_FILES;
     }
 
-<<<<<<< HEAD
-=======
     private static BiFunction<String, IOContext, Optional<ReadAdvice>> getReadAdviceFunc() {
         return (name, context) -> {
             if (context.hints().contains(StandardIOBehaviorHint.INSTANCE)) {
@@ -139,7 +126,6 @@
         };
     }
 
->>>>>>> 010b7a53
     /**
      * Returns true iff the directory is a hybrid fs directory
      */
