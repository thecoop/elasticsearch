--- conflicted
+++ resolved
@@ -461,14 +461,9 @@
             org.elasticsearch.index.codec.vectors.es816.ES816HnswBinaryQuantizedVectorsFormat,
             org.elasticsearch.index.codec.vectors.es818.ES818BinaryQuantizedVectorsFormat,
             org.elasticsearch.index.codec.vectors.es818.ES818HnswBinaryQuantizedVectorsFormat,
-<<<<<<< HEAD
             org.elasticsearch.index.codec.vectors.diskbbq.ES920DiskBBQVectorsFormat,
             org.elasticsearch.index.codec.vectors.es93.ES93HnswBinaryQuantizedVectorsFormat;
-=======
-            org.elasticsearch.index.codec.vectors.es92.ES92BinaryQuantizedBFloat16VectorsFormat,
-            org.elasticsearch.index.codec.vectors.es92.ES92HnswBinaryQuantizedBFloat16VectorsFormat,
             ES920DiskBBQVectorsFormat;
->>>>>>> 5e58904a
 
     provides org.apache.lucene.codecs.Codec
         with
