<<<<<<< HEAD
elasticsearch     = 9.3.0
lucene            = 10.4.0-snapshot-bedcf3b1e56
=======
elasticsearch     = 9.4.0
lucene            = 10.3.2
>>>>>>> b96d4d5b

bundled_jdk_vendor = openjdk
bundled_jdk = 25.0.1+8@2fbf10d8c78e40bd87641c434705079d
# optional dependencies
spatial4j         = 0.7
jts               = 1.20.0
jackson           = 2.15.0
snakeyaml         = 2.0
icu4j             = 77.1
supercsv          = 2.4.0
log4j             = 2.19.0
slf4j             = 2.0.6
ecsLogging        = 1.7.0
jna               = 5.12.1
netty             = 4.1.126.Final
commons_lang3     = 3.9
google_oauth_client = 1.34.1
awsv2sdk            = 2.31.78
reactive_streams    = 1.0.4
cuvs_java           = 25.10.0
ldapsdk             = 7.0.3

antlr4            = 4.13.1
# bouncy castle version for non-fips. fips jars use a different version
bouncycastle=1.79
# used by security and idp (need to be in sync due to cross-dependency in testing)
opensaml = 4.3.0

# client dependencies
httpclient        = 4.5.14
httpcore          = 4.4.16
httpclient5       = 5.5
httpcore5         = 5.3.5
httpasyncclient   = 4.1.5
commonslogging    = 1.2
commonscodec      = 1.15
protobuf          = 3.25.5

# test dependencies
randomizedrunner  = 2.8.2
junit             = 4.13.2
junit5            = 5.12.1
hamcrest          = 3.0
mocksocket        = 1.2
apache_mina       = 2.2.4

# test container dependencies
testcontainer     = 2.0.2

# packer caching build logic
reflections       = 0.10.2

# benchmark dependencies
jmh               = 1.37

# test dependencies
# when updating this version, also update :qa:evil-tests
jimfs = 1.3.0
jimfs_guava = 32.1.1-jre

# test framework
networknt_json_schema_validator = 1.0.48<|MERGE_RESOLUTION|>--- conflicted
+++ resolved
@@ -1,10 +1,5 @@
-<<<<<<< HEAD
-elasticsearch     = 9.3.0
+elasticsearch     = 9.4.0
 lucene            = 10.4.0-snapshot-bedcf3b1e56
-=======
-elasticsearch     = 9.4.0
-lucene            = 10.3.2
->>>>>>> b96d4d5b
 
 bundled_jdk_vendor = openjdk
 bundled_jdk = 25.0.1+8@2fbf10d8c78e40bd87641c434705079d
