--- conflicted
+++ resolved
@@ -1,10 +1,5 @@
-<<<<<<< HEAD
-elasticsearch     = 9.2.0
+elasticsearch     = 9.3.0
 lucene            = 10.4.0-snapshot-a6828ed22b2
-=======
-elasticsearch     = 9.3.0
-lucene            = 10.3.0
->>>>>>> 05924159
 
 bundled_jdk_vendor = openjdk
 bundled_jdk = 25+36@bd75d5f9689641da8e1daabeccb5528b
