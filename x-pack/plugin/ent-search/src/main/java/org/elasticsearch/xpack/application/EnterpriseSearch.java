--- conflicted
+++ resolved
@@ -184,11 +184,7 @@
     }
 
     @Override
-<<<<<<< HEAD
-    public Collection<Object> createComponents(PluginServices services) {
-=======
     public Collection<?> createComponents(PluginServices services) {
->>>>>>> 019081c9
         if (enabled == false) {
             return Collections.emptyList();
         }
@@ -205,10 +201,7 @@
         // Connector components
         final ConnectorTemplateRegistry connectorTemplateRegistry = new ConnectorTemplateRegistry(
             services.clusterService(),
-<<<<<<< HEAD
             services.featureService(),
-=======
->>>>>>> 019081c9
             services.threadPool(),
             services.client(),
             services.xContentRegistry()
