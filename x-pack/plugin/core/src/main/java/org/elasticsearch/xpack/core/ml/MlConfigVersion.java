--- conflicted
+++ resolved
@@ -154,9 +154,8 @@
     // V_11 is used in ELSER v2 package configs
     public static final MlConfigVersion V_11 = registerMlConfigVersion(11_00_00_99, "79CB2950-57C7-11EE-AE5D-0800200C9A66");
 
-<<<<<<< HEAD
     private static class CurrentHolder {
-        private static final MlConfigVersion CURRENT = findCurrent(V_10);
+        private static final MlConfigVersion CURRENT = findCurrent(V_11);
 
         // finds the pluggable current version, or uses the given fallback
         private static MlConfigVersion findCurrent(MlConfigVersion fallback) {
@@ -170,13 +169,6 @@
             return version;
         }
     }
-=======
-    /**
-     * Reference to the most recent Ml config version.
-     * This should be the Ml config version with the highest id.
-     */
-    public static final MlConfigVersion CURRENT = V_11;
->>>>>>> 3f32affb
 
     /**
      * Reference to the first MlConfigVersion that is detached from the
