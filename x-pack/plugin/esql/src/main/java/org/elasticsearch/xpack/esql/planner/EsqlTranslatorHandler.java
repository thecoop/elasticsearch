/*
 * Copyright Elasticsearch B.V. and/or licensed to Elasticsearch B.V. under one
 * or more contributor license agreements. Licensed under the Elastic License
 * 2.0; you may not use this file except in compliance with the Elastic License
 * 2.0.
 */

package org.elasticsearch.xpack.esql.planner;

import org.apache.lucene.util.BytesRef;
import org.elasticsearch.common.lucene.BytesRefs;
import org.elasticsearch.xpack.esql.EsqlIllegalArgumentException;
import org.elasticsearch.xpack.esql.evaluator.predicate.operator.comparison.InsensitiveEquals;
import org.elasticsearch.xpack.esql.expression.function.scalar.ip.CIDRMatch;
import org.elasticsearch.xpack.esql.querydsl.query.SingleValueQuery;
import org.elasticsearch.xpack.esql.type.EsqlDataTypeConverter;
import org.elasticsearch.xpack.ql.QlIllegalArgumentException;
import org.elasticsearch.xpack.ql.expression.Expression;
import org.elasticsearch.xpack.ql.expression.Expressions;
import org.elasticsearch.xpack.ql.expression.FieldAttribute;
import org.elasticsearch.xpack.ql.expression.MetadataAttribute;
import org.elasticsearch.xpack.ql.expression.TypedAttribute;
import org.elasticsearch.xpack.ql.expression.function.scalar.ScalarFunction;
import org.elasticsearch.xpack.ql.expression.predicate.nulls.IsNotNull;
import org.elasticsearch.xpack.ql.expression.predicate.nulls.IsNull;
import org.elasticsearch.xpack.ql.expression.predicate.operator.comparison.BinaryComparison;
import org.elasticsearch.xpack.ql.expression.predicate.operator.comparison.Equals;
import org.elasticsearch.xpack.ql.expression.predicate.operator.comparison.GreaterThan;
import org.elasticsearch.xpack.ql.expression.predicate.operator.comparison.GreaterThanOrEqual;
import org.elasticsearch.xpack.ql.expression.predicate.operator.comparison.LessThan;
import org.elasticsearch.xpack.ql.expression.predicate.operator.comparison.LessThanOrEqual;
import org.elasticsearch.xpack.ql.expression.predicate.operator.comparison.NotEquals;
import org.elasticsearch.xpack.ql.expression.predicate.operator.comparison.NullEquals;
import org.elasticsearch.xpack.ql.planner.ExpressionTranslator;
import org.elasticsearch.xpack.ql.planner.ExpressionTranslators;
import org.elasticsearch.xpack.ql.planner.QlTranslatorHandler;
import org.elasticsearch.xpack.ql.planner.TranslatorHandler;
import org.elasticsearch.xpack.ql.querydsl.query.MatchAll;
import org.elasticsearch.xpack.ql.querydsl.query.Query;
import org.elasticsearch.xpack.ql.querydsl.query.TermQuery;
import org.elasticsearch.xpack.ql.querydsl.query.TermsQuery;
import org.elasticsearch.xpack.ql.tree.Source;
import org.elasticsearch.xpack.ql.type.DataType;
import org.elasticsearch.xpack.ql.type.DataTypes;
import org.elasticsearch.xpack.ql.util.Check;

import java.math.BigDecimal;
import java.math.BigInteger;
<<<<<<< HEAD
=======
import java.util.LinkedHashSet;
>>>>>>> ff0f83f5
import java.util.List;
import java.util.Set;
import java.util.function.Supplier;

import static org.elasticsearch.xpack.ql.type.DataTypes.UNSIGNED_LONG;
import static org.elasticsearch.xpack.ql.util.NumericUtils.unsignedLongAsNumber;

public final class EsqlTranslatorHandler extends QlTranslatorHandler {

    public static final List<ExpressionTranslator<?>> QUERY_TRANSLATORS = List.of(
        new EqualsIgnoreCaseTranslator(),
        new TrivialBinaryComparisons(),
        new ExpressionTranslators.BinaryComparisons(),
        new ExpressionTranslators.Ranges(),
        new ExpressionTranslators.BinaryLogic(),
        new ExpressionTranslators.IsNulls(),
        new ExpressionTranslators.IsNotNulls(),
        new ExpressionTranslators.Nots(),
        new ExpressionTranslators.Likes(),
        new ExpressionTranslators.InComparisons(),
        new ExpressionTranslators.StringQueries(),
        new ExpressionTranslators.Matches(),
        new ExpressionTranslators.MultiMatches(),
        new Scalars()
    );

    @Override
    public Query asQuery(Expression e) {
        Query translation = null;
        for (ExpressionTranslator<?> translator : QUERY_TRANSLATORS) {
            translation = translator.translate(e, this);
            if (translation != null) {
                return translation;
            }
        }

        throw new QlIllegalArgumentException("Don't know how to translate {} {}", e.nodeName(), e);
    }

    @Override
    public Object convert(Object value, DataType dataType) {
        return EsqlDataTypeConverter.convert(value, dataType);
    }

    @Override
    public Query wrapFunctionQuery(ScalarFunction sf, Expression field, Supplier<Query> querySupplier) {
        if (field instanceof FieldAttribute fa) {
            if (fa.getExactInfo().hasExact()) {
                var exact = fa.exactAttribute();
                if (exact != fa) {
                    fa = exact;
                }
            }
            // don't wrap is null/is not null with SVQ
            Query query = querySupplier.get();
            if ((sf instanceof IsNull || sf instanceof IsNotNull) == false) {
                query = new SingleValueQuery(query, fa.name());
            }
            return ExpressionTranslator.wrapIfNested(query, field);
        }
        if (field instanceof MetadataAttribute) {
            return querySupplier.get(); // MetadataAttributes are always single valued
        }
        throw new EsqlIllegalArgumentException("Expected a FieldAttribute or MetadataAttribute but received [" + field + "]");
    }

    public static class EqualsIgnoreCaseTranslator extends ExpressionTranslator<InsensitiveEquals> {

        @Override
        protected Query asQuery(InsensitiveEquals bc, TranslatorHandler handler) {
            return doTranslate(bc, handler);
        }

        public static Query doTranslate(InsensitiveEquals bc, TranslatorHandler handler) {
            checkInsensitiveComparison(bc);
            return handler.wrapFunctionQuery(bc, bc.left(), () -> translate(bc));
        }

        public static void checkInsensitiveComparison(InsensitiveEquals bc) {
            Check.isTrue(
                bc.right().foldable(),
                "Line {}:{}: Comparisons against fields are not (currently) supported; offender [{}] in [{}]",
                bc.right().sourceLocation().getLineNumber(),
                bc.right().sourceLocation().getColumnNumber(),
                Expressions.name(bc.right()),
                bc.symbol()
            );
        }

        static Query translate(InsensitiveEquals bc) {
            TypedAttribute attribute = checkIsPushableAttribute(bc.left());
            Source source = bc.source();
            BytesRef value = BytesRefs.toBytesRef(ExpressionTranslators.valueOf(bc.right()));
            String name = pushableAttributeName(attribute);
            return new TermQuery(source, name, value.utf8ToString(), true);
        }
    }

    public static class TrivialBinaryComparisons extends ExpressionTranslator<BinaryComparison> {
        @Override
        protected Query asQuery(BinaryComparison bc, TranslatorHandler handler) {
            ExpressionTranslators.BinaryComparisons.checkBinaryComparison(bc);
            Query translated = translate(bc);
            return translated == null ? null : handler.wrapFunctionQuery(bc, bc.left(), () -> translated);
        }

        private static Query translate(BinaryComparison bc) {
            if ((bc.left() instanceof FieldAttribute) == false
                || bc.left().dataType().isNumeric() == false
                || bc.right().foldable() == false) {
                return null;
            }
            Source source = bc.source();
            Object value = ExpressionTranslators.valueOf(bc.right());

            // Comparisons with multi-values always return null in ESQL.
            if (value instanceof List<?>) {
                return new MatchAll(source).negate(source);
            }

            DataType valueType = bc.right().dataType();
            DataType attributeDataType = bc.left().dataType();
            if (valueType == UNSIGNED_LONG && value instanceof Long ul) {
                value = unsignedLongAsNumber(ul);
            }
            Number num = (Number) value;
            if (isInRange(attributeDataType, valueType, num)) {
                return null;
            }

            if (Double.isNaN(((Number) value).doubleValue())) {
                return new MatchAll(source).negate(source);
            }

            boolean matchAllOrNone;
            if (bc instanceof GreaterThan || bc instanceof GreaterThanOrEqual) {
                matchAllOrNone = (num.doubleValue() > 0) == false;
            } else if (bc instanceof LessThan || bc instanceof LessThanOrEqual) {
                matchAllOrNone = (num.doubleValue() > 0);
            } else if (bc instanceof Equals || bc instanceof NullEquals) {
                matchAllOrNone = false;
            } else if (bc instanceof NotEquals) {
                matchAllOrNone = true;
            } else {
                throw new QlIllegalArgumentException("Unknown binary comparison [{}]", bc);
            }

            return matchAllOrNone ? new MatchAll(source) : new MatchAll(source).negate(source);
        }

        private static final BigDecimal HALF_FLOAT_MAX = BigDecimal.valueOf(65504);
        private static final BigDecimal UNSIGNED_LONG_MAX = BigDecimal.valueOf(2).pow(64).subtract(BigDecimal.ONE);

        private static boolean isInRange(DataType numericFieldDataType, DataType valueDataType, Number value) {
            double doubleValue = value.doubleValue();
            if (Double.isNaN(doubleValue) || Double.isInfinite(doubleValue)) {
                return false;
            }

            BigDecimal decimalValue;
            if (value instanceof BigInteger bigIntValue) {
                // Unsigned longs may be represented as BigInteger.
                decimalValue = new BigDecimal(bigIntValue);
            } else {
                decimalValue = valueDataType.isRational() ? BigDecimal.valueOf(doubleValue) : BigDecimal.valueOf(value.longValue());
            }

            // Determine min/max for dataType. Use BigDecimals as doubles will have rounding errors for long/ulong.
            BigDecimal minValue;
            BigDecimal maxValue;
            if (numericFieldDataType == DataTypes.BYTE) {
                minValue = BigDecimal.valueOf(Byte.MIN_VALUE);
                maxValue = BigDecimal.valueOf(Byte.MAX_VALUE);
            } else if (numericFieldDataType == DataTypes.SHORT) {
                minValue = BigDecimal.valueOf(Short.MIN_VALUE);
                maxValue = BigDecimal.valueOf(Short.MAX_VALUE);
            } else if (numericFieldDataType == DataTypes.INTEGER) {
                minValue = BigDecimal.valueOf(Integer.MIN_VALUE);
                maxValue = BigDecimal.valueOf(Integer.MAX_VALUE);
            } else if (numericFieldDataType == DataTypes.LONG) {
                minValue = BigDecimal.valueOf(Long.MIN_VALUE);
                maxValue = BigDecimal.valueOf(Long.MAX_VALUE);
            } else if (numericFieldDataType == DataTypes.UNSIGNED_LONG) {
                minValue = BigDecimal.ZERO;
                maxValue = UNSIGNED_LONG_MAX;
            } else if (numericFieldDataType == DataTypes.HALF_FLOAT) {
                minValue = HALF_FLOAT_MAX.negate();
                maxValue = HALF_FLOAT_MAX;
            } else if (numericFieldDataType == DataTypes.FLOAT) {
                minValue = BigDecimal.valueOf(-Float.MAX_VALUE);
                maxValue = BigDecimal.valueOf(Float.MAX_VALUE);
            } else if (numericFieldDataType == DataTypes.DOUBLE || numericFieldDataType == DataTypes.SCALED_FLOAT) {
                // Scaled floats are represented as doubles in ESQL.
                minValue = BigDecimal.valueOf(-Double.MAX_VALUE);
                maxValue = BigDecimal.valueOf(Double.MAX_VALUE);
            } else {
                throw new QlIllegalArgumentException("Data type [{}] unsupported for numeric range check", numericFieldDataType);
            }

            return minValue.compareTo(decimalValue) <= 0 && maxValue.compareTo(decimalValue) >= 0;
        }
    }
<<<<<<< HEAD
=======

    public static class Scalars extends ExpressionTranslator<ScalarFunction> {
        @Override
        protected Query asQuery(ScalarFunction f, TranslatorHandler handler) {
            return doTranslate(f, handler);
        }

        public static Query doTranslate(ScalarFunction f, TranslatorHandler handler) {
            if (f instanceof CIDRMatch cm) {
                if (cm.ipField() instanceof FieldAttribute fa && Expressions.foldable(cm.matches())) {
                    String targetFieldName = handler.nameOf(fa.exactAttribute());
                    Set<Object> set = new LinkedHashSet<>(Expressions.fold(cm.matches()));

                    Query query = new TermsQuery(f.source(), targetFieldName, set);
                    // CIDR_MATCH applies only to single values.
                    return handler.wrapFunctionQuery(f, cm.ipField(), () -> query);
                }
            }

            return ExpressionTranslators.Scalars.doTranslate(f, handler);
        }
    }
>>>>>>> ff0f83f5
}<|MERGE_RESOLUTION|>--- conflicted
+++ resolved
@@ -46,10 +46,7 @@
 
 import java.math.BigDecimal;
 import java.math.BigInteger;
-<<<<<<< HEAD
-=======
 import java.util.LinkedHashSet;
->>>>>>> ff0f83f5
 import java.util.List;
 import java.util.Set;
 import java.util.function.Supplier;
@@ -252,8 +249,6 @@
             return minValue.compareTo(decimalValue) <= 0 && maxValue.compareTo(decimalValue) >= 0;
         }
     }
-<<<<<<< HEAD
-=======
 
     public static class Scalars extends ExpressionTranslator<ScalarFunction> {
         @Override
@@ -276,5 +271,4 @@
             return ExpressionTranslators.Scalars.doTranslate(f, handler);
         }
     }
->>>>>>> ff0f83f5
 }