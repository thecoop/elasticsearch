/*
 * Copyright Elasticsearch B.V. and/or licensed to Elasticsearch B.V. under one
 * or more contributor license agreements. Licensed under the Elastic License
 * 2.0; you may not use this file except in compliance with the Elastic License
 * 2.0.
 */

package org.elasticsearch.xpack.profiling.action;

import org.elasticsearch.action.admin.cluster.settings.ClusterUpdateSettingsRequest;
import org.elasticsearch.action.admin.cluster.settings.ClusterUpdateSettingsResponse;
import org.elasticsearch.action.admin.indices.create.CreateIndexResponse;
import org.elasticsearch.action.bulk.BulkResponse;
import org.elasticsearch.cluster.ClusterState;
import org.elasticsearch.common.network.NetworkModule;
import org.elasticsearch.common.settings.Settings;
import org.elasticsearch.core.TimeValue;
import org.elasticsearch.datastreams.DataStreamsPlugin;
import org.elasticsearch.license.LicenseSettings;
import org.elasticsearch.plugins.Plugin;
import org.elasticsearch.test.ESIntegTestCase;
import org.elasticsearch.transport.netty4.Netty4Plugin;
import org.elasticsearch.xcontent.XContentType;
import org.elasticsearch.xpack.core.XPackSettings;
import org.elasticsearch.xpack.core.ilm.LifecycleSettings;
import org.elasticsearch.xpack.countedkeyword.CountedKeywordMapperPlugin;
import org.elasticsearch.xpack.ilm.IndexLifecycle;
import org.elasticsearch.xpack.profiling.ProfilingPlugin;
import org.elasticsearch.xpack.profiling.persistence.ProfilingIndexManager;
import org.elasticsearch.xpack.unsignedlong.UnsignedLongMapperPlugin;
import org.elasticsearch.xpack.versionfield.VersionFieldPlugin;
import org.junit.After;
import org.junit.Before;

import java.io.IOException;
import java.util.ArrayList;
import java.util.Collection;
import java.util.List;

@ESIntegTestCase.ClusterScope(scope = ESIntegTestCase.Scope.TEST, numDataNodes = 1)
public abstract class ProfilingTestCase extends ESIntegTestCase {
    @Override
    protected Collection<Class<? extends Plugin>> nodePlugins() {
        return List.of(
            DataStreamsPlugin.class,
            LocalStateProfilingXPackPlugin.class,
            IndexLifecycle.class,
            UnsignedLongMapperPlugin.class,
            CountedKeywordMapperPlugin.class,
            VersionFieldPlugin.class,
            getTestTransportPlugin()
        );
    }

    @Override
    protected Settings nodeSettings(int nodeOrdinal, Settings otherSettings) {
        return Settings.builder()
            .put(super.nodeSettings(nodeOrdinal, otherSettings))
            .put(NetworkModule.TRANSPORT_TYPE_KEY, Netty4Plugin.NETTY_TRANSPORT_NAME)
            .put(NetworkModule.HTTP_TYPE_KEY, Netty4Plugin.NETTY_HTTP_TRANSPORT_NAME)
            .put(XPackSettings.PROFILING_ENABLED.getKey(), true)
            .put(ProfilingPlugin.PROFILING_TEMPLATES_ENABLED.getKey(), false)
            // .put(LicenseSettings.SELF_GENERATED_LICENSE_TYPE.getKey(), "trial")
            // Disable ILM history index so that the tests don't have to clean it up
            .put(LifecycleSettings.LIFECYCLE_HISTORY_INDEX_ENABLED_SETTING.getKey(), false)
            .put(LicenseSettings.SELF_GENERATED_LICENSE_TYPE.getKey(), "trial")
            .build();
    }

    @Override
    protected boolean addMockHttpTransport() {
        return false; // enable http
    }

    protected final byte[] read(String resource) throws IOException {
        return ProfilingTestCase.class.getClassLoader().getResourceAsStream(resource).readAllBytes();
    }

    protected final void createIndex(String name, String bodyFileName) throws Exception {
        CreateIndexResponse response = client().admin()
            .indices()
            .prepareCreate(name)
            .setSource(read(bodyFileName), XContentType.JSON)
            .execute()
            .get();
        assertTrue("Creation of [" + name + "] is not acknowledged.", response.isAcknowledged());
    }

    /**
     * @return <code>true</code> iff this test relies on that data (and the corresponding indices / data streams) are present for this test.
     */
    protected boolean requiresDataSetup() {
        return true;
    }

    protected void waitForIndices(Collection<String> indices) throws Exception {
        assertBusy(() -> {
<<<<<<< HEAD
            ClusterState state = clusterAdmin().prepareState().get().getState();
            assertTrue(
                "Timed out waiting for indices to be created",
                state.metadata().getProject().indices().keySet().containsAll(indices)
            );
=======
            ClusterState state = clusterAdmin().prepareState(TEST_REQUEST_TIMEOUT).get().getState();
            assertTrue("Timed out waiting for indices to be created", state.metadata().indices().keySet().containsAll(indices));
>>>>>>> ecd887d6
        });
    }

    protected void updateProfilingTemplatesEnabled(boolean newValue) {
        ClusterUpdateSettingsRequest request = new ClusterUpdateSettingsRequest(TEST_REQUEST_TIMEOUT, TEST_REQUEST_TIMEOUT);
        request.persistentSettings(Settings.builder().put(ProfilingPlugin.PROFILING_TEMPLATES_ENABLED.getKey(), newValue).build());
        ClusterUpdateSettingsResponse response = clusterAdmin().updateSettings(request).actionGet();
        assertTrue("Update of profiling templates enabled setting is not acknowledged", response.isAcknowledged());
    }

    protected final void bulkIndex(String file) throws Exception {
        byte[] bulkData = read(file);
        BulkResponse response = client().prepareBulk().add(bulkData, 0, bulkData.length, XContentType.JSON).get();
        assertFalse(response.hasFailures());
    }

    @Before
    public void setupData() throws Exception {
        if (requiresDataSetup()) {
            doSetupData();
        }
    }

    protected final void doSetupData() throws Exception {
        final String apmTestIndex = "apm-test-001";
        final String apmLegacyIndex = "apm-legacy-test-001";
        // only enable index management while setting up indices to avoid interfering with the rest of the test infrastructure
        updateProfilingTemplatesEnabled(true);
        createIndex(apmTestIndex, "indices/apm-test.json");
        createIndex(apmLegacyIndex, "indices/apm-legacy-test.json");
        List<String> allIndices = new ArrayList<>(
            ProfilingIndexManager.PROFILING_INDICES.stream().map(ProfilingIndexManager.ProfilingIndex::toString).toList()
        );
        allIndices.add(apmTestIndex);
        allIndices.add(apmLegacyIndex);
        waitForIndices(allIndices);
        // higher timeout since we have more shards than usual
        ensureGreen(TimeValue.timeValueSeconds(120), allIndices.toArray(new String[0]));

        bulkIndex("data/profiling-events-all.ndjson");
        bulkIndex("data/profiling-stacktraces.ndjson");
        bulkIndex("data/profiling-stackframes.ndjson");
        bulkIndex("data/profiling-executables.ndjson");
        bulkIndex("data/profiling-hosts.ndjson");
        bulkIndex("data/apm-test.ndjson");
        bulkIndex("data/apm-legacy-test.ndjson");

        refresh();

        // temporary workaround for #106657, see also #106308.
        forceMerge();
    }

    @After
    public void disable() {
        updateProfilingTemplatesEnabled(false);
    }
}<|MERGE_RESOLUTION|>--- conflicted
+++ resolved
@@ -95,16 +95,11 @@
 
     protected void waitForIndices(Collection<String> indices) throws Exception {
         assertBusy(() -> {
-<<<<<<< HEAD
-            ClusterState state = clusterAdmin().prepareState().get().getState();
+            ClusterState state = clusterAdmin().prepareState(TEST_REQUEST_TIMEOUT).get().getState();
             assertTrue(
                 "Timed out waiting for indices to be created",
                 state.metadata().getProject().indices().keySet().containsAll(indices)
             );
-=======
-            ClusterState state = clusterAdmin().prepareState(TEST_REQUEST_TIMEOUT).get().getState();
-            assertTrue("Timed out waiting for indices to be created", state.metadata().indices().keySet().containsAll(indices));
->>>>>>> ecd887d6
         });
     }
 
