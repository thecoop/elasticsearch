--- conflicted
+++ resolved
@@ -31,11 +31,7 @@
                         "c5n.xlarge"
                     ),
                     "", // Doesn't matter for cost calculation.
-<<<<<<< HEAD
-                    null
-=======
                     HOST_ID_A_NUM_CORES // number of cores
->>>>>>> ff0f83f5
                 )
             ),
             Map.entry(HOST_ID_AZURE,
@@ -59,11 +55,7 @@
                         "on-prem-instance-type"
                     ),
                     "", // Doesn't matter for cost calculation.
-<<<<<<< HEAD
-                    null
-=======
                     HOST_ID_UNKNOWN_NUM_CORES // number of cores
->>>>>>> ff0f83f5
                 )
             )
         );
