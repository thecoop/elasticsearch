/*
 * Licensed to Elasticsearch under one or more contributor
 * license agreements. See the NOTICE file distributed with
 * this work for additional information regarding copyright
 * ownership. Elasticsearch licenses this file to you under
 * the Apache License, Version 2.0 (the "License"); you may
 * not use this file except in compliance with the License.
 * You may obtain a copy of the License at
 *
 *    http://www.apache.org/licenses/LICENSE-2.0
 *
 * Unless required by applicable law or agreed to in writing,
 * software distributed under the License is distributed on an
 * "AS IS" BASIS, WITHOUT WARRANTIES OR CONDITIONS OF ANY
 * KIND, either express or implied.  See the License for the
 * specific language governing permissions and limitations
 * under the License.
 */

package org.elasticsearch.index.query;

import org.apache.lucene.search.Query;
import org.elasticsearch.common.Nullable;
import org.elasticsearch.common.ParsingException;

import java.io.IOException;

/**
 * Defines a query parser that is able to read and parse a query object in {@link org.elasticsearch.common.xcontent.XContent}
 * format and create an internal object representing the query, implementing {@link QueryBuilder}, which can be streamed to other nodes.
 */
public interface QueryParser<QB extends QueryBuilder<QB>> {

    /**
     * The names this query parser is registered under.
     */
    String[] names();

    /**
     * Parses the into a query from the current parser location. Will be at
     * "START_OBJECT" location, and should end when the token is at the matching
     * "END_OBJECT".
     * <p/>
     * Returns <tt>null</tt> if this query should be ignored in the context of
     * the DSL.
     */
    //norelease can be removed in favour of fromXContent once search requests can be parsed on the coordinating node
    @Nullable
<<<<<<< HEAD
    Query parse(QueryShardContext context) throws IOException, QueryParsingException;

    /**
     * Creates a new {@link QueryBuilder} from the query held by the {@link QueryShardContext}
     * in {@link org.elasticsearch.common.xcontent.XContent} format
     *
     * @param parseContext
     *            the input parse context. The state on the parser contained in
     *            this context will be changed as a side effect of this method
     *            call
     * @return the new QueryBuilder
     * @throws IOException
     * @throws QueryParsingException
     */
    QB fromXContent(QueryParseContext parseContext) throws IOException, QueryParsingException;

    /**
     * @return an empty {@link QueryBuilder} instance for this parser that can be used for deserialization
     */
    QB getBuilderPrototype();
=======
    Query parse(QueryParseContext parseContext) throws IOException, ParsingException;
>>>>>>> c8d1f7aa
}<|MERGE_RESOLUTION|>--- conflicted
+++ resolved
@@ -21,7 +21,6 @@
 
 import org.apache.lucene.search.Query;
 import org.elasticsearch.common.Nullable;
-import org.elasticsearch.common.ParsingException;
 
 import java.io.IOException;
 
@@ -46,8 +45,7 @@
      */
     //norelease can be removed in favour of fromXContent once search requests can be parsed on the coordinating node
     @Nullable
-<<<<<<< HEAD
-    Query parse(QueryShardContext context) throws IOException, QueryParsingException;
+    Query parse(QueryShardContext context) throws IOException;
 
     /**
      * Creates a new {@link QueryBuilder} from the query held by the {@link QueryShardContext}
@@ -59,15 +57,11 @@
      *            call
      * @return the new QueryBuilder
      * @throws IOException
-     * @throws QueryParsingException
      */
-    QB fromXContent(QueryParseContext parseContext) throws IOException, QueryParsingException;
+    QB fromXContent(QueryParseContext parseContext) throws IOException;
 
     /**
      * @return an empty {@link QueryBuilder} instance for this parser that can be used for deserialization
      */
     QB getBuilderPrototype();
-=======
-    Query parse(QueryParseContext parseContext) throws IOException, ParsingException;
->>>>>>> c8d1f7aa
 }